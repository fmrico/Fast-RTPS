// Copyright 2017 Proyectos y Sistemas de Mantenimiento SL (eProsima).
//
// Licensed under the Apache License, Version 2.0 (the "License");
// you may not use this file except in compliance with the License.
// You may obtain a copy of the License at
//
//     http://www.apache.org/licenses/LICENSE-2.0
//
// Unless required by applicable law or agreed to in writing, software
// distributed under the License is distributed on an "AS IS" BASIS,
// WITHOUT WARRANTIES OR CONDITIONS OF ANY KIND, either express or implied.
// See the License for the specific language governing permissions and
// limitations under the License.
//
#include <fastrtps/xmlparser/XMLParserCommon.h>

namespace eprosima {
namespace fastrtps {
namespace xmlparser {

const char* DEFAULT_FASTRTPS_ENV_VARIABLE = "FASTRTPS_DEFAULT_PROFILES_FILE";
const char* DEFAULT_FASTRTPS_PROFILES = "DEFAULT_FASTRTPS_PROFILES.xml";

const char* ROOT = "dds";
const char* PROFILES = "profiles";
const char* TRANSPORT_DESCRIPTORS = "transport_descriptors";
const char* PROFILE_NAME = "profile_name";
const char* DEFAULT_PROF = "is_default_profile";
const char* PARTICIPANT = "participant";
const char* PUBLISHER = "publisher";
const char* SUBSCRIBER = "subscriber";
const char* RTPS = "rtps";
const char* TYPES = "types";
const char* LOG = "log";

const char* TRANSPORT_DESCRIPTOR = "transport_descriptor";
const char* TRANSPORT_ID = "transport_id";
const char* UDP_OUTPUT_PORT = "output_port";
const char* TCP_WAN_ADDR = "wan_addr";
const char* RECEIVE_BUFFER_SIZE = "receiveBufferSize";
const char* SEND_BUFFER_SIZE = "sendBufferSize";
const char* TTL = "TTL";
const char* WHITE_LIST = "interfaceWhiteList";
const char* MAX_MESSAGE_SIZE = "maxMessageSize";
const char* MAX_INITIAL_PEERS_RANGE = "maxInitialPeersRange";
const char* KEEP_ALIVE_FREQUENCY = "keep_alive_frequency_ms";
const char* KEEP_ALIVE_TIMEOUT = "keep_alive_timeout_ms";
const char* MAX_LOGICAL_PORT = "max_logical_port";
const char* LOGICAL_PORT_RANGE = "logical_port_range";
const char* LOGICAL_PORT_INCREMENT = "logical_port_increment";
const char* ENABLE_TCP_NODELAY = "enable_tcp_nodelay";
const char* METADATA_LOGICAL_PORT = "metadata_logical_port";
const char* LISTENING_PORTS = "listening_ports";
const char* CALCULATE_CRC = "calculate_crc";
const char* CHECK_CRC = "check_crc";

const char* QOS_PROFILE = "qos_profile";
const char* APPLICATION = "application";
const char* TYPE = "type";
// const char* TOPIC = "topic";
const char* DATA_WRITER = "data_writer";
const char* DATA_READER = "data_reader";

/// RTPS Participant attributes
const char* DEF_UNI_LOC_LIST = "defaultUnicastLocatorList";
const char* DEF_MULTI_LOC_LIST = "defaultMulticastLocatorList";
const char* SEND_SOCK_BUF_SIZE = "sendSocketBufferSize";
const char* LIST_SOCK_BUF_SIZE = "listenSocketBufferSize";
const char* BUILTIN = "builtin";
const char* PORT = "port";
const char* PORTS = "ports_";
const char* LOGICAL_PORT = "logical_port";
const char* PHYSICAL_PORT = "physical_port";
const char* USER_DATA = "userData";
const char* PART_ID = "participantID";
const char* THROUGHPUT_CONT = "throughputController";
const char* USER_TRANS = "userTransports";
const char* USE_BUILTIN_TRANS = "useBuiltinTransports";
const char* PROPERTIES_POLICY = "propertiesPolicy";
const char* NAME = "name";

/// Publisher-subscriber attributes
const char* TOPIC = "topic";
const char* QOS = "qos";
const char* TIMES = "times";
const char* UNI_LOC_LIST = "unicastLocatorList";
const char* MULTI_LOC_LIST = "multicastLocatorList";
const char* REM_LOC_LIST = "remoteLocatorList";
//const char* THROUGHPUT_CONT = "throughputController";
const char* EXP_INLINE_QOS = "expectsInlineQos";
const char* HIST_MEM_POLICY = "historyMemoryPolicy";
//const char* PROPERTIES_POLICY = "propertiesPolicy";
const char* USER_DEF_ID = "userDefinedID";
const char* ENTITY_ID = "entityID";
const char* MATCHED_SUBSCRIBERS_ALLOCATION = "matchedSubscribersAllocation";

///
const char* PROPERTIES = "properties";
const char* BIN_PROPERTIES = "binary_properties";
const char* PROPERTY = "property";
const char* VALUE = "value";
const char* PROPAGATE = "propagate";
const char* PREALLOCATED = "PREALLOCATED";
const char* PREALLOCATED_WITH_REALLOC = "PREALLOCATED_WITH_REALLOC";
const char* DYNAMIC = "DYNAMIC";
const char* LOCATOR = "locator";
const char* UDPv4_LOCATOR = "udpv4";
const char* UDPv6_LOCATOR = "udpv6";
const char* TCPv4_LOCATOR = "tcpv4";
const char* TCPv6_LOCATOR = "tcpv6";
const char* KIND = "kind";
const char* ADDRESS = "address";
const char* UNIQUE_LAN_ID = "unique_lan_id";
const char* WAN_ADDRESS = "wan_address";
const char* RESERVED = "RESERVED";
const char* UDPv4 = "UDPv4";
const char* UDPv6 = "UDPv6";
const char* TCPv4 = "TCPv4";
const char* TCPv6 = "TCPv6";
const char* INIT_ACKNACK_DELAY = "initialAcknackDelay";
const char* HEARTB_RESP_DELAY = "heartbeatResponseDelay";
const char* INIT_HEARTB_DELAY = "initialHeartbeatDelay";
const char* HEARTB_PERIOD = "heartbeatPeriod";
const char* NACK_RESP_DELAY = "nackResponseDelay";
const char* NACK_SUPRESSION = "nackSupressionDuration";
const char* BY_NAME = "durationbyname";
const char* BY_VAL = "durationbyval";
const char* DURATION_INFINITY = "DURATION_INFINITY";
const char* DURATION_INFINITE_SEC = "DURATION_INFINITE_SEC";
const char* DURATION_INFINITE_NSEC = "DURATION_INFINITE_NSEC";
const char* SECONDS = "sec";
const char* FRACTION = "fraction";
const char* SHARED = "SHARED";
const char* EXCLUSIVE = "EXCLUSIVE";

/// QOS
const char* DURABILITY = "durability";
const char* DURABILITY_SRV = "durabilityService";
const char* DEADLINE = "deadline";
const char* LATENCY_BUDGET = "latencyBudget";
const char* LIVELINESS = "liveliness";
const char* RELIABILITY = "reliability";
const char* LIFESPAN = "lifespan";
const char* TIME_FILTER = "timeBasedFilter";
const char* OWNERSHIP = "ownership";
const char* OWNERSHIP_STRENGTH = "ownershipStrength";
const char* DEST_ORDER = "destinationOrder";
const char* PRESENTATION = "presentation";
const char* PARTITION = "partition";
const char* TOPIC_DATA = "topicData";
const char* GROUP_DATA = "groupData";
const char* PUB_MODE = "publishMode";

const char* SYNCHRONOUS = "SYNCHRONOUS";
const char* ASYNCHRONOUS = "ASYNCHRONOUS";
const char* NAMES = "names";
const char* INSTANCE = "INSTANCE";
const char* GROUP = "GROUP";
const char* COHERENT_ACCESS = "coherent_access";
const char* ORDERED_ACCESS = "ordered_access";
const char* BY_RECEPTION_TIMESTAMP = "BY_RECEPTION_TIMESTAMP";
const char* BY_SOURCE_TIMESTAMP = "BY_SOURCE_TIMESTAMP";
const char* MIN_SEPARATION = "minimum_separation";
const char* DURATION = "duration";
const char* MAX_BLOCK_TIME = "max_blocking_time";
const char* _BEST_EFFORT = "BEST_EFFORT";
const char* _RELIABLE = "RELIABLE";
const char* AUTOMATIC = "AUTOMATIC";
const char* MANUAL_BY_PARTICIPANT = "MANUAL_BY_PARTICIPANT";
const char* MANUAL_BY_TOPIC = "MANUAL_BY_TOPIC";
const char* LEASE_DURATION = "lease_duration";
const char* ANNOUNCE_PERIOD = "announcement_period";
const char* PERIOD = "period";
const char* SRV_CLEAN_DELAY = "service_cleanup_delay";
const char* HISTORY_KIND = "history_kind";
const char* HISTORY_DEPTH = "history_depth";
const char* MAX_SAMPLES = "max_samples";
const char* MAX_INSTANCES = "max_instances";
const char* MAX_SAMPLES_INSTANCE = "max_samples_per_instance";
const char* _VOLATILE = "VOLATILE";
const char* _TRANSIENT_LOCAL = "TRANSIENT_LOCAL";
const char* _TRANSIENT = "TRANSIENT";
const char* _PERSISTENT = "PERSISTENT";
const char* KEEP_LAST = "KEEP_LAST";
const char* KEEP_ALL = "KEEP_ALL";
const char* _NO_KEY = "NO_KEY";
const char* _WITH_KEY = "WITH_KEY";
const char* DATA_TYPE = "dataType";
const char* HISTORY_QOS = "historyQos";
const char* RES_LIMITS_QOS = "resourceLimitsQos";
const char* DEPTH = "depth";
const char* ALLOCATED_SAMPLES = "allocated_samples";
const char* BYTES_PER_SECOND = "bytesPerPeriod";
const char* PERIOD_MILLISECS = "periodMillisecs";
const char* PORT_BASE = "portBase";
const char* DOMAIN_ID_GAIN = "domainIDGain";
const char* PARTICIPANT_ID_GAIN = "participantIDGain";
const char* OFFSETD0 = "offsetd0";
const char* OFFSETD1 = "offsetd1";
const char* OFFSETD2 = "offsetd2";
const char* OFFSETD3 = "offsetd3";
const char* SIMPLE_RTPS_PDP = "use_SIMPLE_RTPS_PDP";
const char* WRITER_LVESS_PROTOCOL = "use_WriterLivelinessProtocol";
const char* _EDP = "EDP";
const char* DOMAIN_ID = "domainId";
const char* LEASEDURATION = "leaseDuration";
const char* LEASE_ANNOUNCE = "leaseAnnouncement";
const char* SIMPLE_EDP = "simpleEDP";
const char* META_UNI_LOC_LIST = "metatrafficUnicastLocatorList";
const char* META_MULTI_LOC_LIST = "metatrafficMulticastLocatorList";
const char* INIT_PEERS_LIST = "initialPeersList";
const char* SIMPLE = "SIMPLE";
const char* STATIC = "STATIC";
const char* PUBWRITER_SUBREADER = "PUBWRITER_SUBREADER";
const char* PUBREADER_SUBWRITER = "PUBREADER_SUBWRITER";
const char* STATIC_ENDPOINT_XML = "staticEndpointXMLFilename";
const char* READER_HIST_MEM_POLICY = "readerHistoryMemoryPolicy";
const char* WRITER_HIST_MEM_POLICY = "writerHistoryMemoryPolicy";
const char* ACCESS_SCOPE = "access_scope";

// Endpoint parser
const char* STATICDISCOVERY = "staticdiscovery";
const char* READER = "reader";
const char* WRITER = "writer";
const char* USER_ID = "userId";
const char* EXPECT_INLINE_QOS = "expectsInlineQos";
const char* TOPIC_NAME = "topicName";
const char* TOPIC_DATA_TYPE = "topicDataType";
const char* TOPIC_KIND = "topicKind";
const char* RELIABILITY_QOS = "reliabilityQos";
const char* UNICAST_LOCATOR = "unicastLocator";
const char* MULTICAST_LOCATOR = "multicastLocator";
const char* _RELIABLE_RELIABILITY_QOS = "RELIABLE_RELIABILITY_QOS";
const char* _BEST_EFFORT_RELIABILITY_QOS = "BEST_EFFORT_RELIABILITY_QOS";
const char* DURABILITY_QOS = "durabilityQos";
const char* _TRANSIENT_LOCAL_DURABILITY_QOS = "TRANSIENT_LOCAL_DURABILITY_QOS";
const char* _VOLATILE_DURABILITY_QOS = "VOLATILE_DURABILITY_QOS";
const char* OWNERSHIP_QOS = "ownershipQos";
const char* OWNERSHIP_KIND_NOT_PRESENT = "OWNERHSIP kind NOT PRESENT";
const char* _SHARED_OWNERSHIP_QOS = "SHARED_OWNERSHIP_QOS";
const char* _EXCLUSIVE_OWNERSHIP_QOS = "EXCLUSIVE_OWNERSHIP_QOS";
const char* PARTITION_QOS = "partitionQos";
const char* LIVELINESS_QOS = "livelinessQos";
const char* LIVELINESS_KIND_NOT_PRESENT = "LIVELINESS kind NOT PRESENT";
const char* _AUTOMATIC_LIVELINESS_QOS = "AUTOMATIC_LIVELINESS_QOS";
const char* _MANUAL_BY_PARTICIPANT_LIVELINESS_QOS = "MANUAL_BY_PARTICIPANT_LIVELINESS_QOS";
const char* _MANUAL_BY_TOPIC_LIVELINESS_QOS = "MANUAL_BY_TOPIC_LIVELINESS_QOS";
const char* LEASE_DURATION_MS = "leaseDuration_ms";
const char* _INF = "INF";
const char* EPROSIMA_UNKNOWN_STRING = "EPROSIMA_UNKNOWN_STRING";
const char* _OWNERSHIP_KIND_NOT_PRESENT = "OWNERSHIP_KIND_NOT_PRESENT";
const char* STRENGTH = "strength";

// TYPES parser
const char* BOOLEAN = "boolean";
const char* CHAR = "char8";
const char* WCHAR = "char16";
const char* TBYTE = "byte";
const char* SHORT = "int16";
const char* LONG = "int32";
const char* USHORT = "uint16";
const char* ULONG = "uint32";
const char* LONGLONG = "int64";
const char* ULONGLONG = "uint64";
const char* FLOAT = "float32";
const char* DOUBLE = "float64";
const char* LONGDOUBLE = "float128";
const char* STRING = "string";
const char* WSTRING = "wstring";
const char* LITERAL = "literal";
const char* STRUCT = "struct";
const char* UNION = "union";
const char* SEQUENCE = "sequence";
const char* MAP = "map";
const char* TYPEDEF = "typedef";
const char* ENUM = "enum";
const char* CASE = "case";
const char* DEFAULT = "default";
const char* DISCRIMINATOR = "discriminator";
const char* CASE_DISCRIMINATOR = "caseDiscriminator";
const char* ARRAY_DIMENSIONS = "arrayDimensions";
const char* STR_MAXLENGTH = "stringMaxLength";
const char* SEQ_MAXLENGTH = "sequenceMaxLength";
const char* MAP_MAXLENGTH = "mapMaxLength";
const char* MAP_KEY_TYPE = "key_type";
const char* ENUMERATOR = "enumerator";
const char* NON_BASIC_TYPE = "nonBasic";
const char* NON_BASIC_TYPE_NAME = "nonBasicTypeName";
const char* KEY = "key";
const char* MEMBER = "member";

// LOG
const char* USE_DEFAULT = "use_default";
const char* CONSUMER = "consumer";
const char* CLASS = "class";

<<<<<<< HEAD
// Allocation config
const char* INITIAL = "initial";
const char* MAXIMUM = "maximum";
const char* INCREMENT = "increment";
=======
// TLS Config
const char* TLS = "tls";
const char* TLS_PASSWORD = "password";
const char* TLS_OPTIONS = "options";
const char* TLS_CERT_CHAIN_FILE = "cert_chain_file";
const char* TLS_PRIVATE_KEY_FILE = "private_key_file";
const char* TLS_TMP_DH_FILE = "tmp_dh_file";
const char* TLS_VERIFY_FILE = "verify_file";
const char* TLS_VERIFY_MODE = "verify_mode";
const char* TLS_VERIFY_PATHS = "verify_paths";
const char* TLS_DEFAULT_VERIFY_PATH = "default_verify_path";
const char* TLS_VERIFY_DEPTH = "verify_depth";
const char* TLS_RSA_PRIVATE_KEY_FILE = "rsa_private_key_file";
const char* TLS_HANDSHAKE_ROLE = "handshake_role";

// TLS HandShake Role
const char* TLS_HANDSHAKE_ROLE_DEFAULT = "DEFAULT";
const char* TLS_HANDSHAKE_ROLE_CLIENT = "CLIENT";
const char* TLS_HANDSHAKE_ROLE_SERVER = "SERVER";

// TLS Verify Stuff
const char* TLS_VERIFY_PATH = "verify_path";
const char* TLS_VERIFY = "verify";

// TLS Options
const char* TLS_OPTION = "option";
const char* TLS_DEFAULT_WORKAROUNDS = "DEFAULT_WORKAROUNDS";
const char* TLS_NO_COMPRESSION = "NO_COMPRESSION";
const char* TLS_NO_SSLV2 = "NO_SSLV2";
const char* TLS_NO_SSLV3 = "NO_SSLV3";
const char* TLS_NO_TLSV1 = "NO_TLSV1";
const char* TLS_NO_TLSV1_1 = "NO_TLSV1_1";
const char* TLS_NO_TLSV1_2 = "NO_TLSV1_2";
const char* TLS_NO_TLSV1_3 = "NO_TLSV1_3";
const char* TLS_SINGLE_DH_USE = "SINGLE_DH_USE";

// TLS Verify Mode
const char* TLS_VERIFY_NONE = "VERIFY_NONE";
const char* TLS_VERIFY_PEER = "VERIFY_PEER";
const char* TLS_VERIFY_FAIL_IF_NO_PEER_CERT = "VERIFY_FAIL_IF_NO_PEER_CERT";
const char* TLS_VERIFY_CLIENT_ONCE = "VERIFY_CLIENT_ONCE";
>>>>>>> eef99837

} /* xmlparser */
} /* namespace */
} /* namespace eprosima */<|MERGE_RESOLUTION|>--- conflicted
+++ resolved
@@ -294,12 +294,11 @@
 const char* CONSUMER = "consumer";
 const char* CLASS = "class";
 
-<<<<<<< HEAD
 // Allocation config
 const char* INITIAL = "initial";
 const char* MAXIMUM = "maximum";
 const char* INCREMENT = "increment";
-=======
+
 // TLS Config
 const char* TLS = "tls";
 const char* TLS_PASSWORD = "password";
@@ -341,7 +340,6 @@
 const char* TLS_VERIFY_PEER = "VERIFY_PEER";
 const char* TLS_VERIFY_FAIL_IF_NO_PEER_CERT = "VERIFY_FAIL_IF_NO_PEER_CERT";
 const char* TLS_VERIFY_CLIENT_ONCE = "VERIFY_CLIENT_ONCE";
->>>>>>> eef99837
 
 } /* xmlparser */
 } /* namespace */
