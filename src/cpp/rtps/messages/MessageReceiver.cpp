// Copyright 2016 Proyectos y Sistemas de Mantenimiento SL (eProsima).
//
// Licensed under the Apache License, Version 2.0 (the "License");
// you may not use this file except in compliance with the License.
// You may obtain a copy of the License at
//
//     http://www.apache.org/licenses/LICENSE-2.0
//
// Unless required by applicable law or agreed to in writing, software
// distributed under the License is distributed on an "AS IS" BASIS,
// WITHOUT WARRANTIES OR CONDITIONS OF ANY KIND, either express or implied.
// See the License for the specific language governing permissions and
// limitations under the License.

/**
 * @file MessageReceiver.cpp
 *
 */

#include <fastrtps/rtps/messages/MessageReceiver.h>

#include <fastrtps/rtps/writer/RTPSWriter.h>

#include <fastrtps/rtps/reader/StatefulReader.h>
#include <fastrtps/rtps/reader/WriterProxy.h>

#include <fastrtps/rtps/reader/timedevent/HeartbeatResponseDelay.h>

#include <fastrtps/rtps/writer/timedevent/NackResponseDelay.h>

#include <fastrtps/rtps/reader/ReaderListener.h>

#include "../participant/RTPSParticipantImpl.h"

#include <mutex>

#include <limits>
#include <cassert>


#include <fastrtps/log/Log.h>

#define IDSTRING "(ID:" << std::this_thread::get_id() <<") "<<

using namespace eprosima::fastrtps;

namespace eprosima {
namespace fastrtps{
namespace rtps {


MessageReceiver::MessageReceiver(RTPSParticipantImpl* participant, uint32_t rec_buffer_size) :
#if HAVE_SECURITY
    m_crypto_msg(rec_buffer_size),
#endif
    sourceVendorId(c_VendorId_Unknown), participant_(participant)
{
    init(rec_buffer_size);
}

void MessageReceiver::init(uint32_t rec_buffer_size){
    destVersion = c_ProtocolVersion;
    sourceVersion = c_ProtocolVersion;
    sourceVendorId = c_VendorId_Unknown;
    sourceGuidPrefix = c_GuidPrefix_Unknown;
    destGuidPrefix = c_GuidPrefix_Unknown;
    haveTimestamp = false;
    timestamp = c_TimeInvalid;

    logInfo(RTPS_MSG_IN,"Created with CDRMessage of size: "<< rec_buffer_size);
    mMaxPayload_ = ((uint32_t)std::numeric_limits<uint16_t>::max() < rec_buffer_size) ? std::numeric_limits<uint16_t>::max() : (uint16_t)rec_buffer_size;
}

MessageReceiver::~MessageReceiver()
{
    logInfo(RTPS_MSG_IN,"");
    assert(AssociatedWriters.size() == 0);
    assert(AssociatedReaders.size() == 0);
}

void MessageReceiver::associateEndpoint(Endpoint *to_add){
    bool found = false;
    std::lock_guard<std::mutex> guard(mtx);
    if(to_add->getAttributes().endpointKind == WRITER)
    {
        for(auto it = AssociatedWriters.begin(); it != AssociatedWriters.end(); ++it)
        {
            if( (*it) == (RTPSWriter*)to_add )
            {
                found = true;
                break;
            }
        }
        if(!found) AssociatedWriters.push_back((RTPSWriter*)to_add);
    }
    else
    {
        for(auto it = AssociatedReaders.begin(); it != AssociatedReaders.end(); ++it)
        {
            if( (*it) == (RTPSReader*)to_add )
            {
                found = true;
                break;
            }
        }
        if(!found) AssociatedReaders.push_back((RTPSReader*)to_add);
    }
    return;
}
void MessageReceiver::removeEndpoint(Endpoint *to_remove){

    std::lock_guard<std::mutex> guard(mtx);
    if(to_remove->getAttributes().endpointKind == WRITER){
        RTPSWriter* var = (RTPSWriter *)to_remove;
        for(auto it=AssociatedWriters.begin(); it !=AssociatedWriters.end(); ++it){
            if ((*it) == var){
                AssociatedWriters.erase(it);
                break;
            }
        }
    }else{
        RTPSReader *var = (RTPSReader *)to_remove;
        for(auto it=AssociatedReaders.begin(); it !=AssociatedReaders.end(); ++it){
            if ((*it) == var){
                AssociatedReaders.erase(it);
                break;
            }
        }
    }
    return;
}


void MessageReceiver::reset(){
    destVersion = c_ProtocolVersion;
    sourceVersion = c_ProtocolVersion;
    sourceVendorId = c_VendorId_Unknown;
    sourceGuidPrefix = c_GuidPrefix_Unknown;
    destGuidPrefix = c_GuidPrefix_Unknown;
    haveTimestamp = false;
    timestamp = c_TimeInvalid;
}

void MessageReceiver::processCDRMsg(const Locator_t& loc, CDRMessage_t*msg)
{
    (void)loc;

    if(msg->length < RTPSMESSAGE_HEADER_SIZE)
    {
        logWarning(RTPS_MSG_IN,IDSTRING"Received message too short, ignoring");
        return;
    }

    this->reset();

    GuidPrefix_t participantGuidPrefix = participant_->getGuid().guidPrefix;
    destGuidPrefix = participantGuidPrefix;

    msg->pos = 0; //Start reading at 0

    //Once everything is set, the reading begins:
    if(!checkRTPSHeader(msg))
    {
        return;
    }

#if HAVE_SECURITY
    CDRMessage_t* auxiliary_buffer = &m_crypto_msg;
    CDRMessage::initCDRMsg(auxiliary_buffer);

    int decode_ret = participant_->security_manager().decode_rtps_message(*msg, *auxiliary_buffer, sourceGuidPrefix);

    if(decode_ret < 0)
        return;
    else if(decode_ret == 0)
    {
        // Swap
        std::swap(msg, auxiliary_buffer);
    }
#endif

    // Loop until there are no more submessages
    bool valid;
    int count = 0;
    SubmessageHeader_t submsgh; //Current submessage header
    //Pointers to different types of messages:

    while(msg->pos < msg->length)// end of the message
    {
        CDRMessage_t* submessage = msg;

#if HAVE_SECURITY
        CDRMessage::initCDRMsg(auxiliary_buffer);
        decode_ret = participant_->security_manager().decode_rtps_submessage(*msg, *auxiliary_buffer, sourceGuidPrefix);

        if(decode_ret < 0)
        {
            return;
        }
        else if(decode_ret == 0)
        {
            submessage = auxiliary_buffer;
        }
#endif

        //First 4 bytes must contain: ID | flags | octets to next header
        if(!readSubmessageHeader(submessage, &submsgh))
            return;

        valid = true;
        count++;
        switch(submsgh.submessageId)
        {
            case DATA:
                {
                    if(this->destGuidPrefix != participantGuidPrefix)
                    {
                        submessage->pos += submsgh.submessageLength;
                        logInfo(RTPS_MSG_IN,IDSTRING"Data Submsg ignored, DST is another RTPSParticipant");
                    }
                    else
                    {
                        logInfo(RTPS_MSG_IN,IDSTRING"Data Submsg received, processing.");
                        valid = proc_Submsg_Data(submessage, &submsgh);
                    }
                    break;
                }
            case DATA_FRAG:
                if (this->destGuidPrefix != participantGuidPrefix)
                {
                    submessage->pos += submsgh.submessageLength;
                    logInfo(RTPS_MSG_IN, IDSTRING"DataFrag Submsg ignored, DST is another RTPSParticipant");
                }
                else
                {
                    logInfo(RTPS_MSG_IN, IDSTRING"DataFrag Submsg received, processing.");
                    valid = proc_Submsg_DataFrag(submessage, &submsgh);
                }
                break;
            case GAP:
                {
                    if(this->destGuidPrefix != participantGuidPrefix)
                    {
                        submessage->pos += submsgh.submessageLength;
                        logInfo(RTPS_MSG_IN,IDSTRING"Gap Submsg ignored, DST is another RTPSParticipant...");
                    }
                    else
                    {
                        logInfo(RTPS_MSG_IN,IDSTRING"Gap Submsg received, processing...");
                        valid = proc_Submsg_Gap(submessage, &submsgh);
                    }
                    break;
                }
            case ACKNACK:
                {
                    if(this->destGuidPrefix != participantGuidPrefix)
                    {
                        submessage->pos += submsgh.submessageLength;
                        logInfo(RTPS_MSG_IN,IDSTRING"Acknack Submsg ignored, DST is another RTPSParticipant...");
                    }
                    else
                    {
                        logInfo(RTPS_MSG_IN,IDSTRING"Acknack Submsg received, processing...");
                        valid = proc_Submsg_Acknack(submessage, &submsgh);
                    }
                    break;
                }
            case NACK_FRAG:
                {
                    if (this->destGuidPrefix != participantGuidPrefix)
                    {
                        submessage->pos += submsgh.submessageLength;
                        logInfo(RTPS_MSG_IN, IDSTRING"NackFrag Submsg ignored, DST is another RTPSParticipant...");
                    }
                    else
                    {
                        logInfo(RTPS_MSG_IN, IDSTRING"NackFrag Submsg received, processing...");
                        valid = proc_Submsg_NackFrag(submessage, &submsgh);
                    }
                    break;
                }
            case HEARTBEAT:
                {
                    if(this->destGuidPrefix != participantGuidPrefix)
                    {
                        submessage->pos += submsgh.submessageLength;
                        logInfo(RTPS_MSG_IN,IDSTRING"HB Submsg ignored, DST is another RTPSParticipant...");
                    }
                    else
                    {
                        logInfo(RTPS_MSG_IN,IDSTRING"Heartbeat Submsg received, processing...");
                        valid = proc_Submsg_Heartbeat(submessage, &submsgh);
                    }
                    break;
                }
            case HEARTBEAT_FRAG:
                {
                    if (this->destGuidPrefix != participantGuidPrefix)
                    {
                        submessage->pos += submsgh.submessageLength;
                        logInfo(RTPS_MSG_IN, IDSTRING"HBFrag Submsg ignored, DST is another RTPSParticipant...");
                    }
                    else
                    {
                        logInfo(RTPS_MSG_IN, IDSTRING"HeartbeatFrag Submsg received, processing...");
                        valid = proc_Submsg_HeartbeatFrag(submessage, &submsgh);
                    }
                    break;
                }
            case PAD:
                logWarning(RTPS_MSG_IN,IDSTRING"PAD messages not yet implemented, ignoring");
                submessage->pos += submsgh.submessageLength; //IGNORE AND CONTINUE
                break;
            case INFO_DST:
                logInfo(RTPS_MSG_IN,IDSTRING"InfoDST message received, processing...");
                valid = proc_Submsg_InfoDST(submessage, &submsgh);
                break;
            case INFO_SRC:
                logInfo(RTPS_MSG_IN,IDSTRING"InfoSRC message received, processing...");
                valid = proc_Submsg_InfoSRC(submessage, &submsgh);
                break;
            case INFO_TS:
                {
                    logInfo(RTPS_MSG_IN,IDSTRING"InfoTS Submsg received, processing...");
                    valid = proc_Submsg_InfoTS(submessage, &submsgh);
                    break;
                }
            case INFO_REPLY:
                break;
            case INFO_REPLY_IP4:
                break;
            default:
                submessage->pos += submsgh.submessageLength; //ID NOT KNOWN. IGNORE AND CONTINUE
                break;
        }

        if(!valid || submsgh.is_last)
        {
            break;
        }
    }
}

bool MessageReceiver::checkRTPSHeader(CDRMessage_t*msg) //check and proccess the RTPS Header
{

    if(msg->buffer[0] != 'R' ||  msg->buffer[1] != 'T' ||
            msg->buffer[2] != 'P' ||  msg->buffer[3] != 'S')
    {
        logInfo(RTPS_MSG_IN,IDSTRING"Msg received with no RTPS in header, ignoring...");
        return false;
    }

    msg->pos+=4;

    //CHECK AND SET protocol version
    if(msg->buffer[msg->pos] <= destVersion.m_major)
    {
        sourceVersion.m_major = msg->buffer[msg->pos];msg->pos++;
        sourceVersion.m_minor = msg->buffer[msg->pos];msg->pos++;
    }
    else
    {
        logWarning(RTPS_MSG_IN,IDSTRING"Major RTPS Version not supported");
        return false;
    }

    //Set source vendor id
    sourceVendorId[0] = msg->buffer[msg->pos];msg->pos++;
    sourceVendorId[1] = msg->buffer[msg->pos];msg->pos++;
    //set source guid prefix
    memcpy(sourceGuidPrefix.value,&msg->buffer[msg->pos],12);
    msg->pos+=12;
    haveTimestamp = false;
    return true;
}


bool MessageReceiver::readSubmessageHeader(CDRMessage_t* msg, SubmessageHeader_t* smh)
{
    if(msg->length - msg->pos < 4)
    {
        logWarning(RTPS_MSG_IN,IDSTRING"SubmessageHeader too short");
        return false;
    }
    smh->submessageId = msg->buffer[msg->pos];msg->pos++;
    smh->flags = msg->buffer[msg->pos];msg->pos++;
    //Set endianness of message
    msg->msg_endian = smh->flags & BIT(0) ? LITTLEEND : BIGEND;
    uint16_t length = 0;
    CDRMessage::readUInt16(msg,&length);
    if (msg->pos + length > msg->length)
    {
        logWarning(RTPS_MSG_IN, IDSTRING"SubMsg of invalid length (" << length
            << ") with current msg position/length (" << msg->pos << "/" << msg->length << ")");
        return false;
    }

    if ( (length == 0) && (smh->submessageId != INFO_TS) && (smh->submessageId != PAD) )
    {
        // THIS IS THE LAST SUBMESSAGE
        smh->submessageLength = msg->length - msg->pos;
        smh->is_last = true;
    }
    else
    {
        smh->submessageLength = length;
        smh->is_last = false;
    }

    return true;
}

bool MessageReceiver::proc_Submsg_Data(CDRMessage_t* msg,SubmessageHeader_t* smh)
{
    std::lock_guard<std::mutex> guard(mtx);

    //READ and PROCESS
    if(smh->submessageLength < RTPSMESSAGE_DATA_MIN_LENGTH)
    {
        logInfo(RTPS_MSG_IN,IDSTRING"Too short submessage received, ignoring");
        return false;
    }
    //Fill flags bool values
    bool endiannessFlag = smh->flags & BIT(0) ? true : false;
    bool inlineQosFlag = smh->flags & BIT(1) ? true : false;
    bool dataFlag = smh->flags & BIT(2) ? true : false;
    bool keyFlag = smh->flags & BIT(3) ? true : false;
    if(keyFlag && dataFlag)
    {
        logWarning(RTPS_MSG_IN,IDSTRING"Message received with Data and Key Flag set, ignoring");
        return false;
    }

    //Assign message endianness
    if(endiannessFlag)
        msg->msg_endian = LITTLEEND;
    else
        msg->msg_endian = BIGEND;

    //Extra flags don't matter now. Avoid those bytes
    msg->pos+=2;

    bool valid = true;
    int16_t octetsToInlineQos;
    valid &= CDRMessage::readInt16(msg, &octetsToInlineQos); //it should be 16 in this implementation

    //reader and writer ID
    EntityId_t readerID;
    valid &= CDRMessage::readEntityId(msg,&readerID);

    //WE KNOW THE READER THAT THE MESSAGE IS DIRECTED TO SO WE LOOK FOR IT:

    RTPSReader* firstReader = nullptr;
    if(AssociatedReaders.empty())
    {
        logWarning(RTPS_MSG_IN,IDSTRING"Data received when NO readers are listening");
        return false;
    }

    for(std::vector<RTPSReader*>::iterator it=AssociatedReaders.begin();
            it != AssociatedReaders.end(); ++it)
    {
        if((*it)->acceptMsgDirectedTo(readerID)) //add
        {
            firstReader = *it;
            break;
        }
    }
    if(firstReader == nullptr) //Reader not found
    {
        logWarning(RTPS_MSG_IN, IDSTRING"No Reader accepts this message (directed to: " <<readerID << ")");
        return false;
    }
    //FOUND THE READER.
    //We ask the reader for a cachechange to store the information.
    CacheChange_t ch;
    ch.kind = ALIVE;
    ch.serializedPayload.max_size = mMaxPayload_;
    ch.writerGUID.guidPrefix = sourceGuidPrefix;
    valid &= CDRMessage::readEntityId(msg,&ch.writerGUID.entityId);

    //Get sequence number
    valid &= CDRMessage::readSequenceNumber(msg,&ch.sequenceNumber);

    if (!valid){
        return false;
    }

    if(ch.sequenceNumber <= SequenceNumber_t(0, 0) || (ch.sequenceNumber.high == -1 && ch.sequenceNumber.low == 0)) //message invalid //TODO make faster
    {
        logWarning(RTPS_MSG_IN,IDSTRING"Invalid message received, bad sequence Number");
        return false;
    }

    //Jump ahead if more parameters are before inlineQos (not in this version, maybe if further minor versions.)
    if(octetsToInlineQos > RTPSMESSAGE_OCTETSTOINLINEQOS_DATASUBMSG)
    {
        msg->pos += (octetsToInlineQos - RTPSMESSAGE_OCTETSTOINLINEQOS_DATASUBMSG);
        if (msg->pos > msg->length)
        {
            logWarning(RTPS_MSG_IN, IDSTRING "Invalid jump through msg, msg->pos " << msg->pos << " > msg->length " << msg->length);
            return false;
        }
    }

    uint32_t inlineQosSize = 0;

    if(inlineQosFlag)
    {
        if(false == ParameterList::updateCacheChangeFromInlineQos(ch, msg, inlineQosSize) )
        {
            logInfo(RTPS_MSG_IN,IDSTRING"SubMessage Data ERROR, Inline Qos ParameterList error");
            return false;
        }

    }

    if(dataFlag || keyFlag)
    {
        uint32_t payload_size;
        payload_size = smh->submessageLength - (RTPSMESSAGE_DATA_EXTRA_INLINEQOS_SIZE+octetsToInlineQos+inlineQosSize);

        if(dataFlag)
        {
            if(ch.serializedPayload.max_size >= payload_size && payload_size > 0)
            {
                ch.serializedPayload.data = &msg->buffer[msg->pos];
                ch.serializedPayload.length = payload_size;
                msg->pos += payload_size;
            }
            else
            {
                logWarning(RTPS_MSG_IN,IDSTRING"Serialized Payload value invalid or larger than maximum allowed size"
                        "(" <<payload_size <<"/"<< ch.serializedPayload.max_size<<")");
                return false;
            }
        }
        else if(keyFlag)
        {
            if (payload_size <= 0)
            {
                logWarning(RTPS_MSG_IN, IDSTRING"Serialized Payload value invalid (" << payload_size << ")");
                return false;
            }

            if (payload_size <= 16)
            {
                memcpy(ch.instanceHandle.value, &msg->buffer[msg->pos], payload_size);
            }
            else
            {
                logWarning(RTPS_MSG_IN, IDSTRING"Ignoring Serialized Payload for too large key-only data"
                    "(" << payload_size << ")");
            }
            msg->pos += payload_size;
        }
    }

    // Set sourcetimestamp
    if(haveTimestamp)
    {
        ch.sourceTimestamp = this->timestamp;
    }


    //FIXME: DO SOMETHING WITH PARAMETERLIST CREATED.
    logInfo(RTPS_MSG_IN,IDSTRING"from Writer " << ch.writerGUID << "; possible RTPSReaders: "<<AssociatedReaders.size());
    //Look for the correct reader to add the change
    for(std::vector<RTPSReader*>::iterator it = AssociatedReaders.begin();
            it != AssociatedReaders.end(); ++it)
    {
        if((*it)->acceptMsgDirectedTo(readerID))
        {
            (*it)->processDataMsg(&ch);
        }
    }

    //TODO(Ricardo) If a exception is thrown (ex, by fastcdr), this line is not executed -> segmentation fault
    ch.serializedPayload.data = nullptr;

    logInfo(RTPS_MSG_IN,IDSTRING"Sub Message DATA processed");
    return true;
}

bool MessageReceiver::proc_Submsg_DataFrag(CDRMessage_t* msg, SubmessageHeader_t* smh)
{
    std::lock_guard<std::mutex> guard(mtx);

    //READ and PROCESS
    if (smh->submessageLength < RTPSMESSAGE_DATA_MIN_LENGTH)
    {
        logInfo(RTPS_MSG_IN, IDSTRING"Too short submessage received, ignoring");
        return false;
    }

    //Fill flags bool values
    bool endiannessFlag = smh->flags & BIT(0) ? true : false;
    bool inlineQosFlag = smh->flags & BIT(1) ? true : false;
    bool keyFlag = smh->flags & BIT(2) ? true : false;

    //Assign message endianness
    if (endiannessFlag)
        msg->msg_endian = LITTLEEND;
    else
        msg->msg_endian = BIGEND;

    //Extra flags don't matter now. Avoid those bytes
    msg->pos += 2;

    bool valid = true;
    int16_t octetsToInlineQos;
    valid &= CDRMessage::readInt16(msg, &octetsToInlineQos); //it should be 16 in this implementation

    //reader and writer ID
    EntityId_t readerID;
    valid &= CDRMessage::readEntityId(msg, &readerID);

    //WE KNOW THE READER THAT THE MESSAGE IS DIRECTED TO SO WE LOOK FOR IT:
    if(AssociatedReaders.empty())
    {
        logWarning(RTPS_MSG_IN, IDSTRING"Data received when NO readers are listening");
        return false;
    }

    RTPSReader* firstReader = nullptr;
    for (std::vector<RTPSReader*>::iterator it = AssociatedReaders.begin();
            it != AssociatedReaders.end(); ++it)
    {
        if ((*it)->acceptMsgDirectedTo(readerID)) //add
        {
            firstReader = *it;
            break;
        }
    }

    if (firstReader == nullptr) //Reader not found
    {
        logWarning(RTPS_MSG_IN, IDSTRING"No Reader accepts this message (directed to: " << readerID << ")");
        return false;
    }

    //FOUND THE READER.
    //We ask the reader for a cachechange to store the information.
    CacheChange_t ch;
    ch.serializedPayload.max_size = mMaxPayload_;
    ch.writerGUID.guidPrefix = sourceGuidPrefix;
    valid &= CDRMessage::readEntityId(msg, &ch.writerGUID.entityId);

    //Get sequence number
    valid &= CDRMessage::readSequenceNumber(msg, &ch.sequenceNumber);

    if (ch.sequenceNumber <= SequenceNumber_t())
    {
        logWarning(RTPS_MSG_IN, IDSTRING"Invalid message received, bad sequence Number");
        return false;
    }

    // READ FRAGMENT NUMBER
    uint32_t fragmentStartingNum;
    valid &= CDRMessage::readUInt32(msg, &fragmentStartingNum);

    // READ FRAGMENTSINSUBMESSAGE
    uint16_t fragmentsInSubmessage;
    valid &= CDRMessage::readUInt16(msg, &fragmentsInSubmessage);

    // READ FRAGMENTSIZE
    uint16_t fragmentSize;
    valid &= CDRMessage::readUInt16(msg, &fragmentSize);

    // READ SAMPLESIZE
    uint32_t sampleSize;
    valid &= CDRMessage::readUInt32(msg, &sampleSize);

    if(!valid){
        return false;
    }

    //Jump ahead if more parameters are before inlineQos (not in this version, maybe if further minor versions.)
    if (octetsToInlineQos > RTPSMESSAGE_OCTETSTOINLINEQOS_DATAFRAGSUBMSG)
    {
        msg->pos += (octetsToInlineQos - RTPSMESSAGE_OCTETSTOINLINEQOS_DATAFRAGSUBMSG);
        if (msg->pos > msg->length)
        {
            logWarning(RTPS_MSG_IN, IDSTRING "Invalid jump through msg, msg->pos " << msg->pos << " > msg->length " << msg->length);
            return false;
        }
    }

    uint32_t inlineQosSize = 0;

    if (inlineQosFlag)
    {
        if (false == ParameterList::updateCacheChangeFromInlineQos(ch, msg, inlineQosSize))
        {
            logInfo(RTPS_MSG_IN, IDSTRING"SubMessage Data ERROR, Inline Qos ParameterList error");
            return false;
        }
    }

    uint32_t payload_size;
    payload_size = smh->submessageLength - (RTPSMESSAGE_DATA_EXTRA_INLINEQOS_SIZE + octetsToInlineQos + inlineQosSize);

    // Validations??? XXX TODO

    if (!keyFlag)
    {
        if (ch.serializedPayload.max_size >= payload_size && payload_size > 0)
        {
            ch.serializedPayload.length = payload_size;

            // TODO Mejorar el reubicar el vector de fragmentos.
            ch.setFragmentSize(fragmentSize);
            ch.getDataFragments()->clear();
            ch.getDataFragments()->resize(fragmentsInSubmessage, ChangeFragmentStatus_t::PRESENT);

            ch.serializedPayload.data = &msg->buffer[msg->pos];
            ch.serializedPayload.length = payload_size;
            msg->pos += payload_size;

            ch.kind = ALIVE;
        }
        else
        {
            logWarning(RTPS_MSG_IN, IDSTRING"Serialized Payload value invalid or larger than maximum allowed size "
                    "(" << payload_size << "/" << ch.serializedPayload.max_size << ")");
            return false;
        }
    }
    else if (keyFlag)
    {
        /* XXX TODO
           Endianness_t previous_endian = msg->msg_endian;
           if (ch->serializedPayload.encapsulation == PL_CDR_BE)
           msg->msg_endian = BIGEND;
           else if (ch->serializedPayload.encapsulation == PL_CDR_LE)
           msg->msg_endian = LITTLEEND;
           else
           {
           logError(RTPS_MSG_IN, IDSTRING"Bad encapsulation for KeyHash and status parameter list");
           return false;
           }
        //uint32_t param_size;
        if (ParameterList::readParameterListfromCDRMsg(msg, &m_ParamList, ch, false) <= 0)
        {
        logInfo(RTPS_MSG_IN, IDSTRING"SubMessage Data ERROR, keyFlag ParameterList");
        return false;
        }
        msg->msg_endian = previous_endian;
        */
    }

    // Set sourcetimestamp
    if (haveTimestamp)
        ch.sourceTimestamp = this->timestamp;

    //FIXME: DO SOMETHING WITH PARAMETERLIST CREATED.
    logInfo(RTPS_MSG_IN, IDSTRING"from Writer " << ch.writerGUID << "; possible RTPSReaders: " << AssociatedReaders.size());
    //Look for the correct reader to add the change
    for (std::vector<RTPSReader*>::iterator it = AssociatedReaders.begin();
            it != AssociatedReaders.end(); ++it)
    {
        if ((*it)->acceptMsgDirectedTo(readerID))
        {
            (*it)->processDataFragMsg(&ch, sampleSize, fragmentStartingNum);
        }
    }

    ch.serializedPayload.data = nullptr;

    logInfo(RTPS_MSG_IN, IDSTRING"Sub Message DATA_FRAG processed");

    return true;
}


bool MessageReceiver::proc_Submsg_Heartbeat(CDRMessage_t* msg,SubmessageHeader_t* smh)
{
    bool endiannessFlag = smh->flags & BIT(0) ? true : false;
    bool finalFlag = smh->flags & BIT(1) ? true : false;
    bool livelinessFlag = smh->flags & BIT(2) ? true : false;
    //Assign message endianness
    if(endiannessFlag)
        msg->msg_endian = LITTLEEND;
    else
        msg->msg_endian = BIGEND;

    GUID_t readerGUID, writerGUID;
    readerGUID.guidPrefix = destGuidPrefix;
    CDRMessage::readEntityId(msg,&readerGUID.entityId);
    writerGUID.guidPrefix = sourceGuidPrefix;
    CDRMessage::readEntityId(msg,&writerGUID.entityId);
    SequenceNumber_t firstSN, lastSN;
    CDRMessage::readSequenceNumber(msg,&firstSN);
    CDRMessage::readSequenceNumber(msg,&lastSN);
    if(lastSN < firstSN && lastSN != firstSN-1)
    {
        logWarning(RTPS_MSG_IN, IDSTRING"Invalid Heartbeat received (" << firstSN << ") - (" <<
                lastSN << "), ignoring");
        return false;
    }
    uint32_t HBCount;
    CDRMessage::readUInt32(msg,&HBCount);

    std::lock_guard<std::mutex> guard(mtx);
    //Look for the correct reader and writers:
    for (std::vector<RTPSReader*>::iterator it = AssociatedReaders.begin();
            it != AssociatedReaders.end(); ++it)
    {
        if((*it)->acceptMsgDirectedTo(readerGUID.entityId))
        {
            (*it)->processHeartbeatMsg(writerGUID, HBCount, firstSN, lastSN, finalFlag, livelinessFlag);
        }
    }
    return true;
}


bool MessageReceiver::proc_Submsg_Acknack(CDRMessage_t* msg,SubmessageHeader_t* smh)
{
    bool endiannessFlag = smh->flags & BIT(0) ? true : false;
    bool finalFlag = smh->flags & BIT(1) ? true: false;
    //Assign message endianness
    if(endiannessFlag)
        msg->msg_endian = LITTLEEND;
    else
        msg->msg_endian = BIGEND;
    GUID_t readerGUID,writerGUID;
    readerGUID.guidPrefix = sourceGuidPrefix;
    CDRMessage::readEntityId(msg,&readerGUID.entityId);
    writerGUID.guidPrefix = destGuidPrefix;
    CDRMessage::readEntityId(msg,&writerGUID.entityId);


    SequenceNumberSet_t SNSet = CDRMessage::readSequenceNumberSet(msg);
    uint32_t Ackcount;
    CDRMessage::readUInt32(msg,&Ackcount);

    std::lock_guard<std::mutex> guard(mtx);
    //Look for the correct writer to use the acknack
    for (std::vector<RTPSWriter*>::iterator it = AssociatedWriters.begin();
            it != AssociatedWriters.end(); ++it)
    {
        bool result;
        if ((*it)->process_acknack(writerGUID, readerGUID, Ackcount, SNSet, finalFlag, result))
        {
            if (!result)
            {
                logInfo(RTPS_MSG_IN, IDSTRING"Acknack msg to NOT stateful writer ");
            }
            return result;
        }
    }
    logInfo(RTPS_MSG_IN,IDSTRING"Acknack msg to UNKNOWN writer (I loooked through "
            << AssociatedWriters.size() << " writers in this ListenResource)");
    return false;
}



bool MessageReceiver::proc_Submsg_Gap(CDRMessage_t* msg,SubmessageHeader_t* smh)
{
    bool endiannessFlag = smh->flags & BIT(0) ? true : false;
    //Assign message endianness
    if(endiannessFlag)
        msg->msg_endian = LITTLEEND;
    else
        msg->msg_endian = BIGEND;

    GUID_t writerGUID,readerGUID;
    readerGUID.guidPrefix = destGuidPrefix;
    CDRMessage::readEntityId(msg,&readerGUID.entityId);
    writerGUID.guidPrefix = sourceGuidPrefix;
    CDRMessage::readEntityId(msg,&writerGUID.entityId);
    SequenceNumber_t gapStart;
    CDRMessage::readSequenceNumber(msg,&gapStart);
    SequenceNumberSet_t gapList = CDRMessage::readSequenceNumberSet(msg);
    if(gapStart <= SequenceNumber_t(0, 0))
        return false;

    std::lock_guard<std::mutex> guard(mtx);
    for (std::vector<RTPSReader*>::iterator it = AssociatedReaders.begin();
            it != AssociatedReaders.end(); ++it)
    {
        if((*it)->acceptMsgDirectedTo(readerGUID.entityId))
        {
            (*it)->processGapMsg(writerGUID, gapStart, gapList);
        }
    }

    return true;
}

bool MessageReceiver::proc_Submsg_InfoTS(CDRMessage_t* msg,SubmessageHeader_t* smh)
{
    bool endiannessFlag = smh->flags & BIT(0) ? true : false;
    bool timeFlag = smh->flags & BIT(1) ? true : false;
    //Assign message endianness
    if(endiannessFlag)
        msg->msg_endian = LITTLEEND;
    else
        msg->msg_endian = BIGEND;
    if(!timeFlag)
    {
        haveTimestamp = true;
        CDRMessage::readTimestamp(msg,&timestamp);
    }
    else
        haveTimestamp = false;

    return true;
}

bool MessageReceiver::proc_Submsg_InfoDST(CDRMessage_t* msg,SubmessageHeader_t* smh)
{
    bool endiannessFlag = smh->flags & BIT(0) ? true : false;
    //bool timeFlag = smh->flags & BIT(1) ? true : false;
    //Assign message endianness
    if(endiannessFlag)
        msg->msg_endian = LITTLEEND;
    else
        msg->msg_endian = BIGEND;
    GuidPrefix_t guidP;
    CDRMessage::readData(msg,guidP.value,12);
    if(guidP != c_GuidPrefix_Unknown)
    {
        this->destGuidPrefix = guidP;
        logInfo(RTPS_MSG_IN,IDSTRING"DST RTPSParticipant is now: "<< this->destGuidPrefix);
    }
    return true;
}

bool MessageReceiver::proc_Submsg_InfoSRC(CDRMessage_t* msg,SubmessageHeader_t* smh)
{
    bool endiannessFlag = smh->flags & BIT(0) ? true : false;
    //bool timeFlag = smh->flags & BIT(1) ? true : false;
    //Assign message endianness
    if(endiannessFlag)
        msg->msg_endian = LITTLEEND;
    else
        msg->msg_endian = BIGEND;
    if(smh->submessageLength == 20)
    {
        //AVOID FIRST 4 BYTES:
        msg->pos+=4;
        CDRMessage::readOctet(msg,&this->sourceVersion.m_major);
        CDRMessage::readOctet(msg,&this->sourceVersion.m_minor);
        CDRMessage::readData(msg,&this->sourceVendorId[0],2);
        CDRMessage::readData(msg,this->sourceGuidPrefix.value,12);
        logInfo(RTPS_MSG_IN,IDSTRING"SRC RTPSParticipant is now: "<<this->sourceGuidPrefix);
        return true;
    }
    return false;
}

bool MessageReceiver::proc_Submsg_NackFrag(CDRMessage_t*msg, SubmessageHeader_t* smh) {


    bool endiannessFlag = smh->flags & BIT(0) ? true : false;
    //Assign message endianness
    if (endiannessFlag)
        msg->msg_endian = LITTLEEND;
    else
        msg->msg_endian = BIGEND;

    GUID_t readerGUID, writerGUID;
    readerGUID.guidPrefix = sourceGuidPrefix;
    CDRMessage::readEntityId(msg, &readerGUID.entityId);
    writerGUID.guidPrefix = destGuidPrefix;
    CDRMessage::readEntityId(msg, &writerGUID.entityId);

    SequenceNumber_t writerSN;
    CDRMessage::readSequenceNumber(msg, &writerSN);

    FragmentNumberSet_t fnState;
    CDRMessage::readFragmentNumberSet(msg, &fnState);

    uint32_t Ackcount;
    CDRMessage::readUInt32(msg, &Ackcount);

    std::lock_guard<std::mutex> guard(mtx);
    //Look for the correct writer to use the acknack
    for (std::vector<RTPSWriter*>::iterator it = AssociatedWriters.begin();
            it != AssociatedWriters.end(); ++it)
    {
        bool result;
        if ((*it)->process_nack_frag(writerGUID, readerGUID, Ackcount, writerSN, fnState, result))
        {
<<<<<<< HEAD
            if (!result)
=======
            if ((*it)->getAttributes().reliabilityKind == RELIABLE)
            {
                StatefulWriter* SF = (StatefulWriter*)(*it);

                for (auto rit = SF->matchedReadersBegin(); rit != SF->matchedReadersEnd(); ++rit)
                {
                    std::lock_guard<std::recursive_mutex> guardReaderProxy(*(*rit)->mp_mutex);

                    if ((*rit)->m_att.guid == readerGUID)
                    {
                        if ((*rit)->getLastNackfragCount() < Ackcount)
                        {
                            (*rit)->setLastNackfragCount(Ackcount);
                            // TODO Not doing Acknowledged.
                            if((*rit)->requested_fragment_set(writerSN, fnState))
                            {
                                SF->nack_response_event_->restart_timer();
                            }
                        }
                        break;
                    }
                }
                return true;
            }
            else
>>>>>>> 6f29add6
            {
                logInfo(RTPS_MSG_IN, IDSTRING"Acknack msg to NOT stateful writer ");
            }
            return result;
        }
    }
    logInfo(RTPS_MSG_IN, IDSTRING"Acknack msg to UNKNOWN writer (I looked through "
            << AssociatedWriters.size() << " writers in this ListenResource)");
    return false;
}

bool MessageReceiver::proc_Submsg_HeartbeatFrag(CDRMessage_t*msg, SubmessageHeader_t* smh) {

    bool endiannessFlag = smh->flags & BIT(0) ? true : false;
    //Assign message endianness
    if (endiannessFlag)
        msg->msg_endian = LITTLEEND;
    else
        msg->msg_endian = BIGEND;

    GUID_t readerGUID, writerGUID;
    readerGUID.guidPrefix = destGuidPrefix;
    CDRMessage::readEntityId(msg, &readerGUID.entityId);
    writerGUID.guidPrefix = sourceGuidPrefix;
    CDRMessage::readEntityId(msg, &writerGUID.entityId);

    SequenceNumber_t writerSN;
    CDRMessage::readSequenceNumber(msg, &writerSN);

    FragmentNumber_t lastFN;
    CDRMessage::readUInt32(msg, (uint32_t*)&lastFN);

    uint32_t HBCount;
    CDRMessage::readUInt32(msg, &HBCount);

    // XXX TODO VALIDATE DATA?

    std::lock_guard<std::mutex> guard(mtx);
    //Look for the correct reader and writers:
    for (std::vector<RTPSReader*>::iterator it = AssociatedReaders.begin();
            it != AssociatedReaders.end(); ++it)
    {
        /* XXX TODO PROCESS
           if ((*it)->acceptMsgDirectedTo(readerGUID.entityId))
           {
           (*it)->processHeartbeatMsg(writerGUID, HBCount, firstSN, lastSN, finalFlag, livelinessFlag);
           }
           */
    }

    return true;
}


}
} /* namespace rtps */
} /* namespace eprosima */<|MERGE_RESOLUTION|>--- conflicted
+++ resolved
@@ -986,35 +986,7 @@
         bool result;
         if ((*it)->process_nack_frag(writerGUID, readerGUID, Ackcount, writerSN, fnState, result))
         {
-<<<<<<< HEAD
             if (!result)
-=======
-            if ((*it)->getAttributes().reliabilityKind == RELIABLE)
-            {
-                StatefulWriter* SF = (StatefulWriter*)(*it);
-
-                for (auto rit = SF->matchedReadersBegin(); rit != SF->matchedReadersEnd(); ++rit)
-                {
-                    std::lock_guard<std::recursive_mutex> guardReaderProxy(*(*rit)->mp_mutex);
-
-                    if ((*rit)->m_att.guid == readerGUID)
-                    {
-                        if ((*rit)->getLastNackfragCount() < Ackcount)
-                        {
-                            (*rit)->setLastNackfragCount(Ackcount);
-                            // TODO Not doing Acknowledged.
-                            if((*rit)->requested_fragment_set(writerSN, fnState))
-                            {
-                                SF->nack_response_event_->restart_timer();
-                            }
-                        }
-                        break;
-                    }
-                }
-                return true;
-            }
-            else
->>>>>>> 6f29add6
             {
                 logInfo(RTPS_MSG_IN, IDSTRING"Acknack msg to NOT stateful writer ");
             }
