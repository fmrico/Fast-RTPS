--- conflicted
+++ resolved
@@ -40,7 +40,6 @@
     : Endpoint(impl, guid, att.endpoint)
     , m_pushMode(true)
     , m_cdrmessages(impl->getMaxMessageSize() > att.throughputController.bytesPerPeriod ?
-<<<<<<< HEAD
             att.throughputController.bytesPerPeriod > impl->getRTPSParticipantAttributes().throughputController.bytesPerPeriod ?
             impl->getRTPSParticipantAttributes().throughputController.bytesPerPeriod :
             att.throughputController.bytesPerPeriod :
@@ -53,15 +52,6 @@
             false
 #endif
             )
-    , m_livelinessAsserted(false)
-=======
-        att.throughputController.bytesPerPeriod > impl->getRTPSParticipantAttributes().throughputController.bytesPerPeriod ?
-        impl->getRTPSParticipantAttributes().throughputController.bytesPerPeriod :
-        att.throughputController.bytesPerPeriod :
-        impl->getMaxMessageSize() > impl->getRTPSParticipantAttributes().throughputController.bytesPerPeriod ?
-        impl->getRTPSParticipantAttributes().throughputController.bytesPerPeriod :
-        impl->getMaxMessageSize(), impl->getGuid().guidPrefix)
->>>>>>> 39fa6011
     , mp_history(hist)
     , mp_listener(listen)
     , is_async_(att.mode == SYNCHRONOUS_WRITER ? false : true)
@@ -279,7 +269,6 @@
 }
 #endif
 
-<<<<<<< HEAD
 bool RTPSWriter::destinations_have_changed() const
 {
     return false;
@@ -317,7 +306,8 @@
         });
 
     return ret_val;
-=======
+}
+
 const LivelinessQosPolicyKind& RTPSWriter::get_liveliness_kind() const
 {
     return liveliness_kind_;
@@ -326,7 +316,6 @@
 const Duration_t& RTPSWriter::get_liveliness_lease_duration() const
 {
     return liveliness_lease_duration_;
->>>>>>> 39fa6011
 }
 
 }  // namespace rtps
