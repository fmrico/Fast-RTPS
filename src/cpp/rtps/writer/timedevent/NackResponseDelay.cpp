--- conflicted
+++ resolved
@@ -36,29 +36,17 @@
 
 NackResponseDelay::NackResponseDelay(
         StatefulWriter* writer,
-<<<<<<< HEAD
         double interval_in_ms)
     : TimedEvent(
             writer->getRTPSParticipant()->getEventResource().getIOService(),
             writer->getRTPSParticipant()->getEventResource().getThread(), 
             interval_in_ms)
     , writer_(writer)
-    , reader_guid_()
-=======
-        double millisec)
-    : TimedEvent(writer->getRTPSParticipant()->getEventResource().getIOService(),
-            writer->getRTPSParticipant()->getEventResource().getThread(), millisec)
-    , writer_(writer)
->>>>>>> 6f29add6
 {
 }
 
 void NackResponseDelay::event(
-<<<<<<< HEAD
         EventCode code, 
-=======
-        EventCode code,
->>>>>>> 6f29add6
         const char* msg)
 {
     // Unused in release mode.
@@ -66,22 +54,10 @@
 
     if (code == EVENT_SUCCESS)
     {
-<<<<<<< HEAD
-        logInfo(RTPS_WRITER, "Responding to Acknack msg";);
-        writer_->perform_nack_response(reader_guid_);
-=======
-        logInfo(RTPS_WRITER,"Responding to Acknack msg";);
-        std::lock_guard<std::recursive_mutex> guardW(*writer_->getMutex());
-        for (auto reader_proxy =  writer_->matchedReadersBegin(); reader_proxy != writer_->matchedReadersEnd();
-                ++reader_proxy)
-        {
-            std::lock_guard<std::recursive_mutex> guardR(*(*reader_proxy)->mp_mutex);
-            (*reader_proxy)->convert_status_on_all_changes(REQUESTED, UNSENT);
-        }
->>>>>>> 6f29add6
+        logInfo(RTPS_WRITER, "Responding to Acknack messages";);
+        writer_->perform_nack_response();
     }
 }
-
 
 } /* namespace rtps */
 } /* namespace fastrtps */
