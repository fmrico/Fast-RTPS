// Copyright 2016 Proyectos y Sistemas de Mantenimiento SL (eProsima).
//
// Licensed under the Apache License, Version 2.0 (the "License");
// you may not use this file except in compliance with the License.
// You may obtain a copy of the License at
//
//     http://www.apache.org/licenses/LICENSE-2.0
//
// Unless required by applicable law or agreed to in writing, software
// distributed under the License is distributed on an "AS IS" BASIS,
// WITHOUT WARRANTIES OR CONDITIONS OF ANY KIND, either express or implied.
// See the License for the specific language governing permissions and
// limitations under the License.

/**
 * @file PeriodicHeartbeat.cpp
 *
 */

#include <fastrtps/rtps/writer/timedevent/PeriodicHeartbeat.h>
#include <fastrtps/rtps/resources/ResourceEvent.h>

#include <fastrtps/rtps/writer/StatefulWriter.h>

#include "../../participant/RTPSParticipantImpl.h"

#include <fastrtps/rtps/messages/RTPSMessageCreator.h>

#include <fastrtps/log/Log.h>

#include <mutex>

namespace eprosima {
namespace fastrtps{
namespace rtps{


PeriodicHeartbeat::~PeriodicHeartbeat()
{
    logInfo(RTPS_WRITER,"Destroying PeriodicHB");
    destroy();
}

PeriodicHeartbeat::PeriodicHeartbeat(
        StatefulWriter* p_SFW,
        double interval)
    : TimedEvent(p_SFW->getRTPSParticipant()->getEventResource().getIOService(),
            p_SFW->getRTPSParticipant()->getEventResource().getThread(), interval)
    , m_cdrmessages(p_SFW->getRTPSParticipant()->getMaxMessageSize(),
            p_SFW->getRTPSParticipant()->getGuid().guidPrefix)
    , mp_SFW(p_SFW)
{

}

void PeriodicHeartbeat::event(
        EventCode code,
        const char* msg)
{

    // Unused in release mode.
    (void)msg;

    if(code == EVENT_SUCCESS)
    {
<<<<<<< HEAD
        if (mp_SFW->send_periodic_heartbeat())
=======
        SequenceNumber_t firstSeq, lastSeq;
        bool unacked_changes = false;

        if (mp_SFW->get_separate_sending())
        {
            std::lock_guard<std::recursive_mutex> guardW(*mp_SFW->getMutex());
            for (std::vector<ReaderProxy*>::iterator it = mp_SFW->matchedReadersBegin();
                it != mp_SFW->matchedReadersEnd(); ++it)
            {
                if ((*it)->thereIsUnacknowledged())
                {
                    // FinalFlag is always false because this class is used only by StatefulWriter in Reliable.
                    mp_SFW->send_heartbeat_to_nts(**it, false);
                    unacked_changes = true;
                }
            }
        }
        else
        {
            Count_t heartbeatCount = 0;
            std::vector<LocatorList_t> locList;
            std::vector<GUID_t> remote_readers;

            {//BEGIN PROTECTION
                std::lock_guard<std::recursive_mutex> guardW(*mp_SFW->getMutex());
                for (std::vector<ReaderProxy*>::iterator it = mp_SFW->matchedReadersBegin();
                    it != mp_SFW->matchedReadersEnd(); ++it)
                {
                    if (!unacked_changes)
                    {
                        if ((*it)->thereIsUnacknowledged())
                        {
                            unacked_changes = true;
                        }
                    }
                    locList.push_back((*it)->m_att.endpoint.remoteLocatorList);
                    remote_readers.push_back((*it)->m_att.guid);
                }

                if (unacked_changes)
                {
                    firstSeq = mp_SFW->get_seq_num_min();
                    lastSeq = mp_SFW->get_seq_num_max();

                    if (firstSeq == c_SequenceNumber_Unknown || lastSeq == c_SequenceNumber_Unknown)
                    {
                        return;
                    }
                    else
                    {
                        (void)firstSeq;
                        assert(firstSeq <= lastSeq);
                    }

                    mp_SFW->incrementHBCount();
                    heartbeatCount = mp_SFW->getHeartbeatCount();

                    // TODO(Ricardo) Use StatefulWriter::send_heartbeat_to_nts.
                }
            }

            if (unacked_changes)
            {
                RTPSMessageGroup group(mp_SFW->getRTPSParticipant(), mp_SFW, RTPSMessageGroup::WRITER, m_cdrmessages);

                // FinalFlag is always false because this class is used only by StatefulWriter in Reliable.
                group.add_heartbeat(remote_readers, firstSeq, lastSeq, heartbeatCount, false, false,
                        mp_SFW->getRTPSParticipant()->network_factory().ShrinkLocatorLists(locList));
                logInfo(RTPS_WRITER, mp_SFW->getGuid().entityId << " Sending Heartbeat (" << firstSeq
                        << " - " << lastSeq << ")");
            }
        }

        if (unacked_changes)
>>>>>>> 6f29add6
        {
            //Reset TIMER
            this->restart_timer();
        }

    }
    else if(code == EVENT_ABORT)
    {
        logInfo(RTPS_WRITER,"Aborted");
    }
    else
    {
        logInfo(RTPS_WRITER,"Event message: " << msg);
    }
}

}
}
} /* namespace eprosima */<|MERGE_RESOLUTION|>--- conflicted
+++ resolved
@@ -63,84 +63,7 @@
 
     if(code == EVENT_SUCCESS)
     {
-<<<<<<< HEAD
         if (mp_SFW->send_periodic_heartbeat())
-=======
-        SequenceNumber_t firstSeq, lastSeq;
-        bool unacked_changes = false;
-
-        if (mp_SFW->get_separate_sending())
-        {
-            std::lock_guard<std::recursive_mutex> guardW(*mp_SFW->getMutex());
-            for (std::vector<ReaderProxy*>::iterator it = mp_SFW->matchedReadersBegin();
-                it != mp_SFW->matchedReadersEnd(); ++it)
-            {
-                if ((*it)->thereIsUnacknowledged())
-                {
-                    // FinalFlag is always false because this class is used only by StatefulWriter in Reliable.
-                    mp_SFW->send_heartbeat_to_nts(**it, false);
-                    unacked_changes = true;
-                }
-            }
-        }
-        else
-        {
-            Count_t heartbeatCount = 0;
-            std::vector<LocatorList_t> locList;
-            std::vector<GUID_t> remote_readers;
-
-            {//BEGIN PROTECTION
-                std::lock_guard<std::recursive_mutex> guardW(*mp_SFW->getMutex());
-                for (std::vector<ReaderProxy*>::iterator it = mp_SFW->matchedReadersBegin();
-                    it != mp_SFW->matchedReadersEnd(); ++it)
-                {
-                    if (!unacked_changes)
-                    {
-                        if ((*it)->thereIsUnacknowledged())
-                        {
-                            unacked_changes = true;
-                        }
-                    }
-                    locList.push_back((*it)->m_att.endpoint.remoteLocatorList);
-                    remote_readers.push_back((*it)->m_att.guid);
-                }
-
-                if (unacked_changes)
-                {
-                    firstSeq = mp_SFW->get_seq_num_min();
-                    lastSeq = mp_SFW->get_seq_num_max();
-
-                    if (firstSeq == c_SequenceNumber_Unknown || lastSeq == c_SequenceNumber_Unknown)
-                    {
-                        return;
-                    }
-                    else
-                    {
-                        (void)firstSeq;
-                        assert(firstSeq <= lastSeq);
-                    }
-
-                    mp_SFW->incrementHBCount();
-                    heartbeatCount = mp_SFW->getHeartbeatCount();
-
-                    // TODO(Ricardo) Use StatefulWriter::send_heartbeat_to_nts.
-                }
-            }
-
-            if (unacked_changes)
-            {
-                RTPSMessageGroup group(mp_SFW->getRTPSParticipant(), mp_SFW, RTPSMessageGroup::WRITER, m_cdrmessages);
-
-                // FinalFlag is always false because this class is used only by StatefulWriter in Reliable.
-                group.add_heartbeat(remote_readers, firstSeq, lastSeq, heartbeatCount, false, false,
-                        mp_SFW->getRTPSParticipant()->network_factory().ShrinkLocatorLists(locList));
-                logInfo(RTPS_WRITER, mp_SFW->getGuid().entityId << " Sending Heartbeat (" << firstSeq
-                        << " - " << lastSeq << ")");
-            }
-        }
-
-        if (unacked_changes)
->>>>>>> 6f29add6
         {
             //Reset TIMER
             this->restart_timer();
