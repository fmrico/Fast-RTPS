--- conflicted
+++ resolved
@@ -36,51 +36,6 @@
 	//pDebugInfo("ReaderLocator destructor"<<endl;);
 }
 
-<<<<<<< HEAD
-bool ReaderLocator::next_requested_change(CacheChange_t** cpoin)
-{
-	if(!requested_changes.empty()){
-		std::vector<CacheChange_t*>::iterator it;
-		SequenceNumber_t minseqnum = requested_changes[0]->sequenceNumber;
-
-		for(it=requested_changes.begin();it!=requested_changes.end();++it){
-			if(minseqnum > (*it)->sequenceNumber){
-				minseqnum = (*it)->sequenceNumber;
-				*cpoin = *it;
-			}
-		}
-		return true;
-	}
-	return false;
-}
-
-bool ReaderLocator::next_unsent_change(const CacheChange_t** cpoin)
-{
-	if(!unsent_changes.empty())
-    {
-        auto it = unsent_changes.begin(), it2 = unsent_changes.begin();
-
-		SequenceNumber_t minseqnum = unsent_changes[0].getChange()->sequenceNumber;
-		(*cpoin) = unsent_changes[0].getChange();
-
-		for(it = unsent_changes.begin(); it != unsent_changes.end(); ++it)
-		{
-			if(minseqnum > it->getChange()->sequenceNumber)
-			{
-				minseqnum = it->getChange()->sequenceNumber;
-				(*cpoin) = it->getChange();
-				it2 = it;
-			}
-		}
-
-		return true;
-	}
-
-	return false;
-}
-
-=======
->>>>>>> ab193617
 //void ReaderLocator::requested_changes_set(std::vector<SequenceNumber_t>& seqs,GUID_t& myGUID,HistoryCache* history) {
 //	std::vector<SequenceNumber_t>::iterator it;
 //	requested_changes.clear();
@@ -107,15 +62,9 @@
 
 }
 
-<<<<<<< HEAD
 bool ReaderLocator::remove_unsent_change(CacheChange_t* cpoin)
 {
 	for(auto it = unsent_changes.begin(); it != unsent_changes.end(); ++it)
-=======
-bool ReaderLocator::remove_unsent_change(CacheChange_t* cpoin){
-	std::vector<const CacheChange_t*>::iterator it;
-	for(it=unsent_changes.begin();it!=unsent_changes.end();++it)
->>>>>>> ab193617
 	{
 		if(cpoin->sequenceNumber == it->getChange()->sequenceNumber)
 		{
