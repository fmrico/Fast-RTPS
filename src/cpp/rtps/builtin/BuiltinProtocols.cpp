--- conflicted
+++ resolved
@@ -82,18 +82,12 @@
     // PDP
     switch (m_att.discovery_config.discoveryProtocol)
     {
-<<<<<<< HEAD
-        mp_PDP = new PDPSimple(this, p_part->getRTPSParticipantAttributes().allocation);
-        if(!mp_PDP->initPDP(mp_participantImpl)){
-            logError(RTPS_PDP,"Participant discovery configuration failed");
-=======
         case DiscoveryProtocol_t::NONE:
             logWarning(RTPS_PDP, "No participant discovery protocol specified");
->>>>>>> 39fa6011
             return false;
 
         case DiscoveryProtocol_t::SIMPLE:
-            mp_PDP = new PDPSimple(this);
+            mp_PDP = new PDPSimple(this, p_part->getRTPSParticipantAttributes().allocation);
             break;
 
         case DiscoveryProtocol_t::EXTERNAL:
