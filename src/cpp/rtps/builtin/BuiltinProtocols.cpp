// Copyright 2016 Proyectos y Sistemas de Mantenimiento SL (eProsima).
//
// Licensed under the Apache License, Version 2.0 (the "License");
// you may not use this file except in compliance with the License.
// You may obtain a copy of the License at
//
//     http://www.apache.org/licenses/LICENSE-2.0
//
// Unless required by applicable law or agreed to in writing, software
// distributed under the License is distributed on an "AS IS" BASIS,
// WITHOUT WARRANTIES OR CONDITIONS OF ANY KIND, either express or implied.
// See the License for the specific language governing permissions and
// limitations under the License.

/**
 * @file BuiltinProtocols.cpp
 *
 */

#include <fastrtps/rtps/builtin/BuiltinProtocols.h>
#include <fastrtps/rtps/common/Locator.h>

#include <fastrtps/rtps/builtin/discovery/participant/PDPSimple.h>
#include <fastrtps/rtps/builtin/discovery/endpoint/EDP.h>

#include <fastrtps/rtps/builtin/liveliness/WLP.h>

#include "../participant/RTPSParticipantImpl.h"

#include <fastrtps/log/Log.h>
#include <fastrtps/utils/IPFinder.h>

#include <algorithm>



using namespace eprosima::fastrtps;

namespace eprosima {
namespace fastrtps{
namespace rtps {


BuiltinProtocols::BuiltinProtocols():
    mp_participantImpl(nullptr),
    mp_PDP(nullptr),
    mp_WLP(nullptr)
    {
<<<<<<< HEAD
        // TODO Auto-generated constructor stub
=======
>>>>>>> 96cf1ea3
    }

BuiltinProtocols::~BuiltinProtocols() {
    // Send participant is disposed
    if(mp_PDP != nullptr)
        mp_PDP->announceParticipantState(true, true);
    // TODO Auto-generated destructor stub
    if(mp_WLP!=nullptr)
        delete(mp_WLP);
    if(mp_PDP!=nullptr)
        delete(mp_PDP);
}


bool BuiltinProtocols::initBuiltinProtocols(RTPSParticipantImpl* p_part, BuiltinAttributes& attributes)
{
    mp_participantImpl = p_part;
    m_att = attributes;
<<<<<<< HEAD
    m_metatrafficUnicastLocatorList = m_att.metatrafficUnicastLocatorList;
    m_metatrafficMulticastLocatorList = m_att.metatrafficMulticastLocatorList;
=======

    m_SPDP_WELL_KNOWN_MULTICAST_PORT = mp_participantImpl->getAttributes().port.getMulticastPort(m_att.domainId);

    m_SPDP_WELL_KNOWN_UNICAST_PORT =
        mp_participantImpl->getAttributes().port.getUnicastPort(m_att.domainId,mp_participantImpl->getAttributes().participantID);

    /* If metatrafficMulticastLocatorList and metatrafficUnicastLocatorList are empty, add mandatory default Locators
       Else -> Take them */

    /* INSERT DEFAULT MANDATORY MULTICAST LOCATORS HERE */

    if(m_att.metatrafficMulticastLocatorList.empty() && m_att.metatrafficUnicastLocatorList.empty())
    {
        //UDPv4
        Locator_t mandatoryLocator;
        mandatoryLocator.kind = LOCATOR_KIND_UDPv4;
        mandatoryLocator.port = m_SPDP_WELL_KNOWN_MULTICAST_PORT;
        mandatoryLocator.set_IP4_address(239,255,0,1);

        m_metatrafficMulticastLocatorList.push_back(mandatoryLocator);

        Locator_t default_metatraffic_unicast_locator;
        default_metatraffic_unicast_locator.port = m_SPDP_WELL_KNOWN_UNICAST_PORT;
        m_metatrafficUnicastLocatorList.push_back(default_metatraffic_unicast_locator);

        p_part->network_factory().NormalizeLocators(m_metatrafficUnicastLocatorList);
    }
    else
    {
        std::for_each(m_att.metatrafficMulticastLocatorList.begin(), m_att.metatrafficMulticastLocatorList.end(),
                [&](Locator_t& locator) {
                    Locator_t auxloc(locator);

                    if(auxloc.port == 0)
                        auxloc.port = m_SPDP_WELL_KNOWN_MULTICAST_PORT;

                    m_metatrafficMulticastLocatorList.push_back(auxloc);
                });
        p_part->network_factory().NormalizeLocators(m_metatrafficMulticastLocatorList);

        std::for_each(m_att.metatrafficUnicastLocatorList.begin(), m_att.metatrafficUnicastLocatorList.end(),
                [&](Locator_t& locator) {
                    Locator_t auxloc(locator);

                    if(auxloc.port == 0)
                        auxloc.port = m_SPDP_WELL_KNOWN_UNICAST_PORT;

                    m_metatrafficUnicastLocatorList.push_back(auxloc);
                });
        p_part->network_factory().NormalizeLocators(m_metatrafficUnicastLocatorList);
    }

    //Create ReceiverResources now and update the list with the REAL used ones
    p_part->createReceiverResources(m_metatrafficMulticastLocatorList, true);

    //Create ReceiverResources now and update the list with the REAL used ones
    p_part->createReceiverResources(m_metatrafficUnicastLocatorList, true);

    // Initial peers
    if(m_att.initialPeersList.empty())
    {
        m_initialPeersList = m_metatrafficMulticastLocatorList;
    }
    else
    {
        std::for_each(m_att.initialPeersList.begin(), m_att.initialPeersList.end(),
                [&](Locator_t& locator) {
                    // TODO(Ricardo) Make configurable.
                    for(int32_t i = 0; i < 4; ++i)
                    {
                        Locator_t auxloc(locator);

                        if(auxloc.port == 0)
                            auxloc.port = mp_participantImpl->getAttributes().port.getUnicastPort(m_att.domainId, i);

                        m_initialPeersList.push_back(auxloc);
                    }
                });

        p_part->network_factory().NormalizeLocators(m_initialPeersList);
    }

    /*
       In principle there is no need to create Senders now.  When a builtin Writer/Reader is created,
       it will be applied to the DefaultOutLocatorList (already created).
       */
>>>>>>> 96cf1ea3

    if(m_att.use_SIMPLE_RTPSParticipantDiscoveryProtocol)
    {
        mp_PDP = new PDPSimple(this);
        mp_PDP->initPDP(mp_participantImpl);
        if(m_att.use_WriterLivelinessProtocol)
        {
            mp_WLP = new WLP(this);
            mp_WLP->initWL(mp_participantImpl);
        }
        mp_PDP->announceParticipantState(true);
        mp_PDP->resetParticipantAnnouncement();
    }

    return true;
}

bool BuiltinProtocols::updateMetatrafficLocators(LocatorList_t& loclist)
{
    m_metatrafficUnicastLocatorList = loclist;
    return true;
}

bool BuiltinProtocols::addLocalWriter(RTPSWriter* w,fastrtps::TopicAttributes& topicAtt,fastrtps::WriterQos& wqos)
{
    bool ok = false;
    if(mp_PDP!=nullptr)
    {
        ok |= mp_PDP->getEDP()->newLocalWriterProxyData(w,topicAtt,wqos);
    }
    else
    {
        logWarning(RTPS_EDP, "EDP is not used in this Participant, register a Writer is impossible");
    }
    if(mp_WLP !=nullptr)
    {
        ok|= mp_WLP->addLocalWriter(w,wqos);
    }
    else
    {
        logWarning(RTPS_LIVELINESS, "LIVELINESS is not used in this Participant, register a Writer is impossible");
    }
    return ok;
}

bool BuiltinProtocols::addLocalReader(RTPSReader* R,fastrtps::TopicAttributes& topicAtt, fastrtps::ReaderQos& rqos)
{
    bool ok = false;
    if(mp_PDP!=nullptr)
    {
        ok |= mp_PDP->getEDP()->newLocalReaderProxyData(R,topicAtt, rqos);
    }
    else
    {
        logWarning(RTPS_EDP, "EDP is not used in this Participant, register a Reader is impossible");
    }
    return ok;
}

bool BuiltinProtocols::updateLocalWriter(RTPSWriter* W,WriterQos& wqos)
{
    bool ok = false;
    if(mp_PDP!=nullptr && mp_PDP->getEDP()!=nullptr)
    {
        ok |= mp_PDP->getEDP()->updatedLocalWriter(W,wqos);
    }
    if(mp_WLP!=nullptr)
    {
        ok |= mp_WLP->updateLocalWriter(W,wqos);
    }
    return ok;
}

bool BuiltinProtocols::updateLocalReader(RTPSReader* R,ReaderQos& rqos)
{
    bool ok = false;
    if(mp_PDP!=nullptr && mp_PDP->getEDP()!=nullptr)
    {
        ok |= mp_PDP->getEDP()->updatedLocalReader(R,rqos);
    }
    return ok;
}

bool BuiltinProtocols::removeLocalWriter(RTPSWriter* W)
{
    bool ok = false;
    if(mp_WLP !=nullptr)
    {
        ok|= mp_WLP->removeLocalWriter(W);
    }
    if(mp_PDP!=nullptr && mp_PDP->getEDP() != nullptr)
    {
        ok|= mp_PDP->getEDP()->removeLocalWriter(W);
    }
    return ok;
}

bool BuiltinProtocols::removeLocalReader(RTPSReader* R)
{
    bool ok = false;
    if(mp_PDP!=nullptr && mp_PDP->getEDP() != nullptr)
    {
        ok|= mp_PDP->getEDP()->removeLocalReader(R);
    }
    return ok;
}

void BuiltinProtocols::announceRTPSParticipantState()
{
    mp_PDP->announceParticipantState(false);
}

void BuiltinProtocols::stopRTPSParticipantAnnouncement()
{
    mp_PDP->stopParticipantAnnouncement();
}

void BuiltinProtocols::resetRTPSParticipantAnnouncement()
{
    mp_PDP->resetParticipantAnnouncement();
}

}
} /* namespace rtps */
} /* namespace eprosima */<|MERGE_RESOLUTION|>--- conflicted
+++ resolved
@@ -46,10 +46,6 @@
     mp_PDP(nullptr),
     mp_WLP(nullptr)
     {
-<<<<<<< HEAD
-        // TODO Auto-generated constructor stub
-=======
->>>>>>> 96cf1ea3
     }
 
 BuiltinProtocols::~BuiltinProtocols() {
@@ -68,97 +64,8 @@
 {
     mp_participantImpl = p_part;
     m_att = attributes;
-<<<<<<< HEAD
     m_metatrafficUnicastLocatorList = m_att.metatrafficUnicastLocatorList;
     m_metatrafficMulticastLocatorList = m_att.metatrafficMulticastLocatorList;
-=======
-
-    m_SPDP_WELL_KNOWN_MULTICAST_PORT = mp_participantImpl->getAttributes().port.getMulticastPort(m_att.domainId);
-
-    m_SPDP_WELL_KNOWN_UNICAST_PORT =
-        mp_participantImpl->getAttributes().port.getUnicastPort(m_att.domainId,mp_participantImpl->getAttributes().participantID);
-
-    /* If metatrafficMulticastLocatorList and metatrafficUnicastLocatorList are empty, add mandatory default Locators
-       Else -> Take them */
-
-    /* INSERT DEFAULT MANDATORY MULTICAST LOCATORS HERE */
-
-    if(m_att.metatrafficMulticastLocatorList.empty() && m_att.metatrafficUnicastLocatorList.empty())
-    {
-        //UDPv4
-        Locator_t mandatoryLocator;
-        mandatoryLocator.kind = LOCATOR_KIND_UDPv4;
-        mandatoryLocator.port = m_SPDP_WELL_KNOWN_MULTICAST_PORT;
-        mandatoryLocator.set_IP4_address(239,255,0,1);
-
-        m_metatrafficMulticastLocatorList.push_back(mandatoryLocator);
-
-        Locator_t default_metatraffic_unicast_locator;
-        default_metatraffic_unicast_locator.port = m_SPDP_WELL_KNOWN_UNICAST_PORT;
-        m_metatrafficUnicastLocatorList.push_back(default_metatraffic_unicast_locator);
-
-        p_part->network_factory().NormalizeLocators(m_metatrafficUnicastLocatorList);
-    }
-    else
-    {
-        std::for_each(m_att.metatrafficMulticastLocatorList.begin(), m_att.metatrafficMulticastLocatorList.end(),
-                [&](Locator_t& locator) {
-                    Locator_t auxloc(locator);
-
-                    if(auxloc.port == 0)
-                        auxloc.port = m_SPDP_WELL_KNOWN_MULTICAST_PORT;
-
-                    m_metatrafficMulticastLocatorList.push_back(auxloc);
-                });
-        p_part->network_factory().NormalizeLocators(m_metatrafficMulticastLocatorList);
-
-        std::for_each(m_att.metatrafficUnicastLocatorList.begin(), m_att.metatrafficUnicastLocatorList.end(),
-                [&](Locator_t& locator) {
-                    Locator_t auxloc(locator);
-
-                    if(auxloc.port == 0)
-                        auxloc.port = m_SPDP_WELL_KNOWN_UNICAST_PORT;
-
-                    m_metatrafficUnicastLocatorList.push_back(auxloc);
-                });
-        p_part->network_factory().NormalizeLocators(m_metatrafficUnicastLocatorList);
-    }
-
-    //Create ReceiverResources now and update the list with the REAL used ones
-    p_part->createReceiverResources(m_metatrafficMulticastLocatorList, true);
-
-    //Create ReceiverResources now and update the list with the REAL used ones
-    p_part->createReceiverResources(m_metatrafficUnicastLocatorList, true);
-
-    // Initial peers
-    if(m_att.initialPeersList.empty())
-    {
-        m_initialPeersList = m_metatrafficMulticastLocatorList;
-    }
-    else
-    {
-        std::for_each(m_att.initialPeersList.begin(), m_att.initialPeersList.end(),
-                [&](Locator_t& locator) {
-                    // TODO(Ricardo) Make configurable.
-                    for(int32_t i = 0; i < 4; ++i)
-                    {
-                        Locator_t auxloc(locator);
-
-                        if(auxloc.port == 0)
-                            auxloc.port = mp_participantImpl->getAttributes().port.getUnicastPort(m_att.domainId, i);
-
-                        m_initialPeersList.push_back(auxloc);
-                    }
-                });
-
-        p_part->network_factory().NormalizeLocators(m_initialPeersList);
-    }
-
-    /*
-       In principle there is no need to create Senders now.  When a builtin Writer/Reader is created,
-       it will be applied to the DefaultOutLocatorList (already created).
-       */
->>>>>>> 96cf1ea3
 
     if(m_att.use_SIMPLE_RTPSParticipantDiscoveryProtocol)
     {
