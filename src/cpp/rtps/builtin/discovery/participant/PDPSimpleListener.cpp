// Copyright 2016 Proyectos y Sistemas de Mantenimiento SL (eProsima).
//
// Licensed under the Apache License, Version 2.0 (the "License");
// you may not use this file except in compliance with the License.
// You may obtain a copy of the License at
//
//     http://www.apache.org/licenses/LICENSE-2.0
//
// Unless required by applicable law or agreed to in writing, software
// distributed under the License is distributed on an "AS IS" BASIS,
// WITHOUT WARRANTIES OR CONDITIONS OF ANY KIND, either express or implied.
// See the License for the specific language governing permissions and
// limitations under the License.

/**
 * @file PDPSimpleListener.cpp
 *
 */

#include <fastrtps/rtps/builtin/discovery/participant/PDPSimpleListener.h>

#include <fastrtps/rtps/builtin/discovery/participant/timedevent/RemoteParticipantLeaseDuration.h>

#include <fastrtps/rtps/builtin/discovery/participant/PDPSimple.h>
#include "../../../participant/RTPSParticipantImpl.h"

#include <fastrtps/rtps/builtin/discovery/endpoint/EDP.h>
#include <fastrtps/rtps/reader/RTPSReader.h>

#include <fastrtps/rtps/history/ReaderHistory.h>
#include <fastrtps/rtps/participant/RTPSParticipantDiscoveryInfo.h>
#include <fastrtps/rtps/participant/RTPSParticipantListener.h>

#include <fastrtps/utils/TimeConversion.h>


#include <mutex>

#include <fastrtps/log/Log.h>

namespace eprosima {
namespace fastrtps{
namespace rtps {



void PDPSimpleListener::onNewCacheChangeAdded(RTPSReader* reader, const CacheChange_t* const change_in)
{
    CacheChange_t* change = (CacheChange_t*)(change_in);
    logInfo(RTPS_PDP,"SPDP Message received");
    if(change->instanceHandle == c_InstanceHandle_Unknown)
    {
        if(!this->getKey(change))
        {
            logWarning(RTPS_PDP,"Problem getting the key of the change, removing");
            this->mp_SPDP->mp_SPDPReaderHistory->remove_change(change);
            return;
        }
    }
    if(change->kind == ALIVE)
    {
        //LOAD INFORMATION IN TEMPORAL RTPSParticipant PROXY DATA
        ParticipantProxyData participant_data;
        CDRMessage_t msg;
        msg.msg_endian = change->serializedPayload.encapsulation == PL_CDR_BE ? BIGEND:LITTLEEND;
        msg.length = change->serializedPayload.length;
        memcpy(msg.buffer,change->serializedPayload.data,msg.length);
        if(participant_data.readFromCDRMessage(&msg))
        {
            //AFTER CORRECTLY READING IT
            //CHECK IF IS THE SAME RTPSParticipant
            change->instanceHandle = participant_data.m_key;
            if(participant_data.m_guid == mp_SPDP->getRTPSParticipant()->getGuid())
            {
                logInfo(RTPS_PDP,"Message from own RTPSParticipant, removing");
                this->mp_SPDP->mp_SPDPReaderHistory->remove_change(change);
                return;
            }

            // At this point we can release reader lock.
            reader->getMutex()->unlock();

            //LOOK IF IS AN UPDATED INFORMATION
            ParticipantProxyData* pdata = nullptr;
            std::unique_lock<std::recursive_mutex> lock(*mp_SPDP->getMutex());
            for (auto it = mp_SPDP->m_participantProxies.begin();
                    it != mp_SPDP->m_participantProxies.end();++it)
            {
                if(participant_data.m_key == (*it)->m_key)
                {
                    pdata = (*it);
                    break;
                }
            }

            RTPSParticipantDiscoveryInfo info;
            info.m_guid = participant_data.m_guid;
            info.m_RTPSParticipantName = participant_data.m_participantName;
            info.m_propertyList = participant_data.m_properties.properties;
            info.m_userData = participant_data.m_userData;

            if(pdata == nullptr)
            {
                info.m_status = DISCOVERED_RTPSPARTICIPANT;
                //IF WE DIDNT FOUND IT WE MUST CREATE A NEW ONE
                pdata = new ParticipantProxyData(participant_data);
                pdata->isAlive = true;
                pdata->mp_leaseDurationTimer = new RemoteParticipantLeaseDuration(mp_SPDP,
                        pdata,
                        TimeConv::Time_t2MilliSecondsDouble(pdata->m_leaseDuration));
                pdata->mp_leaseDurationTimer->restart_timer();
                this->mp_SPDP->m_participantProxies.push_back(pdata);
                lock.unlock();

                mp_SPDP->assignRemoteEndpoints(&participant_data);
                mp_SPDP->announceParticipantState(false);
            }
            else
            {
                info.m_status = CHANGED_QOS_RTPSPARTICIPANT;
                pdata->updateData(participant_data);
                pdata->isAlive = true;
                lock.unlock();

                if(mp_SPDP->m_discovery.use_STATIC_EndpointDiscoveryProtocol)
                    mp_SPDP->mp_EDP->assignRemoteEndpoints(participant_data);
            }

            if(this->mp_SPDP->getRTPSParticipant()->getListener()!=nullptr)
                this->mp_SPDP->getRTPSParticipant()->getListener()->onRTPSParticipantDiscovery(
                        this->mp_SPDP->getRTPSParticipant()->getUserRTPSParticipant(),
                        info);

            // Take again the reader lock
            reader->getMutex()->lock();
        }
    }
    else
    {
        GUID_t guid;
<<<<<<< HEAD
        iHandle2GUID(guid, change->instanceHandle);

        this->mp_SPDP->removeRemoteParticipant(guid);
        RTPSParticipantDiscoveryInfo info;
        info.m_status = REMOVED_RTPSPARTICIPANT;
        info.m_guid = guid;
        if(this->mp_SPDP->getRTPSParticipant()->getListener()!=nullptr)
            this->mp_SPDP->getRTPSParticipant()->getListener()->onRTPSParticipantDiscovery(
                    this->mp_SPDP->getRTPSParticipant()->getUserRTPSParticipant(),
                    info);
=======
        iHandle2GUID(guid,change->instanceHandle);
        if(this->mp_SPDP->removeRemoteParticipant(guid))
        {
            if(this->mp_SPDP->getRTPSParticipant()->getListener()!=nullptr)
            {
                RTPSParticipantDiscoveryInfo info;
                info.m_status = REMOVED_RTPSPARTICIPANT;
                info.m_guid = guid;
                this->mp_SPDP->getRTPSParticipant()->getListener()->onRTPSParticipantDiscovery(
                        this->mp_SPDP->getRTPSParticipant()->getUserRTPSParticipant(),
                        info);
            }
        }
>>>>>>> adb00149
    }

    //Remove change form history.
    this->mp_SPDP->mp_SPDPReaderHistory->remove_change(change);

    return;
}

bool PDPSimpleListener::getKey(CacheChange_t* change)
{
    SerializedPayload_t* pl = &change->serializedPayload;
    CDRMessage::initCDRMsg(&aux_msg);
    // TODO CHange because it create a buffer to remove after.
    free(aux_msg.buffer);
    aux_msg.buffer = pl->data;
    aux_msg.length = pl->length;
    aux_msg.max_size = pl->max_size;
    aux_msg.msg_endian = pl->encapsulation == PL_CDR_BE ? BIGEND : LITTLEEND;
    bool valid = false;
    uint16_t pid;
    uint16_t plength;
    while(aux_msg.pos < aux_msg.length)
    {
        valid = true;
        valid&=CDRMessage::readUInt16(&aux_msg,(uint16_t*)&pid);
        valid&=CDRMessage::readUInt16(&aux_msg,&plength);
        if(pid == PID_SENTINEL)
        {
            break;
        }
        if(pid == PID_PARTICIPANT_GUID)
        {
            valid &= CDRMessage::readData(&aux_msg,change->instanceHandle.value,16);
            aux_msg.buffer = nullptr;
            return true;
        }
        if(pid == PID_KEY_HASH)
        {
            valid &= CDRMessage::readData(&aux_msg,change->instanceHandle.value,16);
            aux_msg.buffer = nullptr;
            return true;
        }
        aux_msg.pos+=plength;
    }
    aux_msg.buffer = nullptr;
    return false;
}



}
} /* namespace rtps */
} /* namespace eprosima */<|MERGE_RESOLUTION|>--- conflicted
+++ resolved
@@ -138,19 +138,8 @@
     else
     {
         GUID_t guid;
-<<<<<<< HEAD
         iHandle2GUID(guid, change->instanceHandle);
 
-        this->mp_SPDP->removeRemoteParticipant(guid);
-        RTPSParticipantDiscoveryInfo info;
-        info.m_status = REMOVED_RTPSPARTICIPANT;
-        info.m_guid = guid;
-        if(this->mp_SPDP->getRTPSParticipant()->getListener()!=nullptr)
-            this->mp_SPDP->getRTPSParticipant()->getListener()->onRTPSParticipantDiscovery(
-                    this->mp_SPDP->getRTPSParticipant()->getUserRTPSParticipant(),
-                    info);
-=======
-        iHandle2GUID(guid,change->instanceHandle);
         if(this->mp_SPDP->removeRemoteParticipant(guid))
         {
             if(this->mp_SPDP->getRTPSParticipant()->getListener()!=nullptr)
@@ -158,12 +147,12 @@
                 RTPSParticipantDiscoveryInfo info;
                 info.m_status = REMOVED_RTPSPARTICIPANT;
                 info.m_guid = guid;
-                this->mp_SPDP->getRTPSParticipant()->getListener()->onRTPSParticipantDiscovery(
-                        this->mp_SPDP->getRTPSParticipant()->getUserRTPSParticipant(),
-                        info);
-            }
-        }
->>>>>>> adb00149
+                if(this->mp_SPDP->getRTPSParticipant()->getListener()!=nullptr)
+                    this->mp_SPDP->getRTPSParticipant()->getListener()->onRTPSParticipantDiscovery(
+                            this->mp_SPDP->getRTPSParticipant()->getUserRTPSParticipant(),
+                            info);
+            }
+        }
     }
 
     //Remove change form history.
