// Copyright 2016 Proyectos y Sistemas de Mantenimiento SL (eProsima).
//
// Licensed under the Apache License, Version 2.0 (the "License");
// you may not use this file except in compliance with the License.
// You may obtain a copy of the License at
//
//     http://www.apache.org/licenses/LICENSE-2.0
//
// Unless required by applicable law or agreed to in writing, software
// distributed under the License is distributed on an "AS IS" BASIS,
// WITHOUT WARRANTIES OR CONDITIONS OF ANY KIND, either express or implied.
// See the License for the specific language governing permissions and
// limitations under the License.

/**
 * @file EDP.cpp
 *
 */

#include <fastrtps/rtps/builtin/discovery/endpoint/EDP.h>

#include <fastrtps/rtps/builtin/discovery/participant/PDP.h>

#include "../../../participant/RTPSParticipantImpl.h"


#include <fastrtps/rtps/writer/RTPSWriter.h>
#include <fastrtps/rtps/reader/RTPSReader.h>
#include <fastrtps/rtps/writer/WriterListener.h>
#include <fastrtps/rtps/reader/ReaderListener.h>

#include <fastrtps/rtps/builtin/data/WriterProxyData.h>
#include <fastrtps/rtps/builtin/data/ReaderProxyData.h>
#include <fastrtps/rtps/builtin/data/ParticipantProxyData.h>

#include <fastrtps/attributes/TopicAttributes.h>
#include <fastrtps/rtps/common/MatchingInfo.h>

#include <fastrtps/utils/StringMatching.h>
#include <fastrtps/log/Log.h>

#include <fastrtps/types/TypeObjectFactory.h>

#include <mutex>

using namespace eprosima::fastrtps;
using namespace eprosima::fastrtps::types;

namespace eprosima {
namespace fastrtps{
namespace rtps {


EDP::EDP(
<<<<<<< HEAD
        PDPSimple* p,
        RTPSParticipantImpl* part)
    : mp_PDP(p)
    , mp_RTPSParticipant(part)
    , temp_reader_proxy_data_(
            part->getRTPSParticipantAttributes().allocation.locators.max_unicast_locators,
            part->getRTPSParticipantAttributes().allocation.locators.max_multicast_locators)
    , temp_writer_proxy_data_(
        part->getRTPSParticipantAttributes().allocation.locators.max_unicast_locators,
        part->getRTPSParticipantAttributes().allocation.locators.max_multicast_locators)
=======
    PDP* p,
    RTPSParticipantImpl* part)
    : mp_PDP(p)
    , mp_RTPSParticipant(part) 
>>>>>>> 39fa6011
{
}

EDP::~EDP()
{
    // TODO Auto-generated destructor stub
}

bool EDP::newLocalReaderProxyData(
    RTPSReader* reader,
    const TopicAttributes& att,
    const ReaderQos& rqos)
{
    logInfo(RTPS_EDP,"Adding " << reader->getGuid().entityId << " in topic " << att.topicName);

    auto init_fun = [this, reader, &att, &rqos](
            ReaderProxyData* rpd,
            bool updating,
            const ParticipantProxyData& participant_data)
    {
        if (updating)
        {
            logError(RTPS_EDP, "Adding already existent reader " << reader->getGuid().entityId << " in topic "
                << att.topicName);
            return false;
        }

        const NetworkFactory& network = mp_RTPSParticipant->network_factory();
        rpd->isAlive(true);
        rpd->m_expectsInlineQos = reader->expectsInlineQos();
        rpd->guid(reader->getGuid());
        rpd->key() = rpd->guid();
        if (reader->getAttributes().multicastLocatorList.empty() &&
            reader->getAttributes().unicastLocatorList.empty())
        {
            rpd->set_locators(participant_data.default_locators, network, true);
        }
        else
        {
            rpd->set_multicast_locators(reader->getAttributes().multicastLocatorList, network);
            rpd->set_unicast_locators(reader->getAttributes().unicastLocatorList, network);
        }
        rpd->RTPSParticipantKey() = mp_RTPSParticipant->getGuid();
        rpd->topicName(att.getTopicName());
        rpd->typeName(att.getTopicDataType());
        rpd->topicKind(att.getTopicKind());
        rpd->topicDiscoveryKind(att.getTopicDiscoveryKind());
        rpd->m_qos = rqos;
        rpd->userDefinedId(reader->getAttributes().getUserDefinedID());
#if HAVE_SECURITY
        if (mp_RTPSParticipant->is_secure())
        {
            rpd->security_attributes_ = reader->getAttributes().security_attributes().mask();
            rpd->plugin_security_attributes_ = reader->getAttributes().security_attributes().plugin_endpoint_attributes;
        }
        else
        {
            rpd->security_attributes_ = 0UL;
            rpd->plugin_security_attributes_ = 0UL;
        }
#endif
        if (att.getTopicDiscoveryKind() != NO_CHECK)
        {
            if (att.type_id.m_type_identifier._d() == 0) // Not set
            {
                const TypeIdentifier* type_id = TypeObjectFactory::get_instance()->get_type_identifier(
                    rpd->typeName().to_string(), att.getTopicDiscoveryKind() == COMPLETE);
                if (type_id == nullptr)
                {
                    logError(EDP, "TopicDiscoveryKind isn't NO_CHECK, but type identifier " << rpd->typeName()
                        << " isn't registered.");
                }
                else
                {
                    rpd->type_id().m_type_identifier = *type_id;
                }
            }
            else
            {
                rpd->type_id(att.type_id);
            }

            if (att.type.m_type_object._d() == 0
                && (att.type_id.m_type_identifier._d() == EK_MINIMAL
                    || att.type_id.m_type_identifier._d() == EK_COMPLETE)) // Not set
            {
                //*rpd.type().m_type_object = *TypeObjectFactory::get_instance()->get_type_object(rpd.typeName());
                const TypeObject *type_obj = TypeObjectFactory::get_instance()->get_type_object(
                    rpd->typeName().to_string(), att.getTopicDiscoveryKind() == COMPLETE);
                if (type_obj == nullptr)
                {
                    logError(EDP, "TopicDiscoveryKind isn't NO_CHECK, but type object " << rpd->typeName() <<
                        " isn't registered.");
                }
                else
                {
                    rpd->type().m_type_object = *type_obj;
                }
            }
            else
            {
                rpd->type(att.type);
            }
        }

        return true;
    };

    //ADD IT TO THE LIST OF READERPROXYDATA
    GUID_t participant_guid;
    ReaderProxyData* reader_data = this->mp_PDP->addReaderProxyData(reader->getGuid(), participant_guid, init_fun);
    if(reader_data == nullptr)
    {
        return false;
    }

    //PAIRING
    reader->m_acceptMessagesFromUnkownWriters = false;
    pairing_reader_proxy_with_any_local_writer(participant_guid, reader_data);
    pairingReader(reader, participant_guid, *reader_data);
    //DO SOME PROCESSING DEPENDING ON THE IMPLEMENTATION (SIMPLE OR STATIC)
    processLocalReaderProxyData(reader, reader_data);
    return true;
}

bool EDP::newLocalWriterProxyData(
    RTPSWriter* writer,
    const TopicAttributes& att,
    const WriterQos& wqos)
{
    logInfo(RTPS_EDP,"Adding " << writer->getGuid().entityId << " in topic "<<att.topicName);
<<<<<<< HEAD

    auto init_fun = [this, writer, &att, &wqos](
        WriterProxyData* wpd,
        bool updating,
        const ParticipantProxyData& participant_data)
=======
    WriterProxyData wpd;
    wpd.guid(writer->getGuid());
    wpd.key() = wpd.guid();
    wpd.multicastLocatorList(writer->getAttributes().multicastLocatorList);
    wpd.unicastLocatorList(writer->getAttributes().unicastLocatorList);
    wpd.RTPSParticipantKey() = mp_RTPSParticipant->getGuid();
    wpd.topicName(att.getTopicName());
    wpd.typeName(att.getTopicDataType());
    wpd.topicKind(att.getTopicKind());
    wpd.topicDiscoveryKind(att.getTopicDiscoveryKind());
    wpd.typeMaxSerialized(writer->getTypeMaxSerialized());
    wpd.m_qos = wqos;
    wpd.userDefinedId(writer->getAttributes().getUserDefinedID());
    wpd.persistence_guid(writer->getAttributes().persistence_guid);
#if HAVE_SECURITY
    if (mp_RTPSParticipant->is_secure())
    {
        wpd.security_attributes_ = writer->getAttributes().security_attributes().mask();
        wpd.plugin_security_attributes_ = writer->getAttributes().security_attributes().plugin_endpoint_attributes;
    }
    else
>>>>>>> 39fa6011
    {
        if (updating)
        {
            logError(RTPS_EDP, "Adding already existent writer " << writer->getGuid().entityId << " in topic "
                << att.topicName);
            return false;
        }

        const NetworkFactory& network = mp_RTPSParticipant->network_factory();
        wpd->isAlive(true);
        wpd->guid(writer->getGuid());
        wpd->key() = wpd->guid();
        if (writer->getAttributes().multicastLocatorList.empty() &&
            writer->getAttributes().unicastLocatorList.empty())
        {
            wpd->set_locators(participant_data.default_locators, network, true);
        }
        else
        {
            wpd->set_multicast_locators(writer->getAttributes().multicastLocatorList, network);
            wpd->set_unicast_locators(writer->getAttributes().unicastLocatorList, network);
        }
        wpd->RTPSParticipantKey() = mp_RTPSParticipant->getGuid();
        wpd->topicName(att.getTopicName());
        wpd->typeName(att.getTopicDataType());
        wpd->topicKind(att.getTopicKind());
        wpd->topicDiscoveryKind(att.getTopicDiscoveryKind());
        wpd->typeMaxSerialized(writer->getTypeMaxSerialized());
        wpd->m_qos = wqos;
        wpd->userDefinedId(writer->getAttributes().getUserDefinedID());
        wpd->persistence_guid(writer->getAttributes().persistence_guid);
#if HAVE_SECURITY
        if (mp_RTPSParticipant->is_secure())
        {
            wpd->security_attributes_ = writer->getAttributes().security_attributes().mask();
            wpd->plugin_security_attributes_ = writer->getAttributes().security_attributes().plugin_endpoint_attributes;
        }
        else
        {
            wpd->security_attributes_ = 0UL;
            wpd->plugin_security_attributes_ = 0UL;
        }
#endif

        if (att.getTopicDiscoveryKind() != NO_CHECK)
        {
            if (att.type_id.m_type_identifier._d() == 0) // Not set
            {
                const TypeIdentifier* type_id = TypeObjectFactory::get_instance()->get_type_identifier(
                    wpd->typeName().to_string(), att.getTopicDiscoveryKind() == COMPLETE);
                if (type_id == nullptr)
                {
                    logError(EDP, "TopicDiscoveryKind isn't NO_CHECK, but type identifier " << wpd->typeName()
                        << " isn't registered.");
                }
                else
                {
                    wpd->type_id().m_type_identifier = *type_id;
                }
            }
            else
            {
                wpd->type_id(att.type_id);
            }

            if (att.type.m_type_object._d() == 0
                && (att.type_id.m_type_identifier._d() == EK_MINIMAL
                    || att.type_id.m_type_identifier._d() == EK_COMPLETE)) // Not set
            {
                const TypeObject *type_obj = TypeObjectFactory::get_instance()->get_type_object(
                    wpd->typeName().to_string(), att.getTopicDiscoveryKind() == COMPLETE);
                if (type_obj == nullptr)
                {
                    logError(EDP, "TopicDiscoveryKind isn't NO_CHECK, but type object " << wpd->typeName()
                        << " isn't registered.");
                }
                else
                {
                    wpd->type().m_type_object = *type_obj;
                }
            }
            else
            {
                wpd->type(att.type);
            }
        }

        return true;
    };

    //ADD IT TO THE LIST OF READERPROXYDATA
    GUID_t participant_guid;
    WriterProxyData* writer_data = this->mp_PDP->addWriterProxyData(writer->getGuid(), participant_guid, init_fun);
    if(writer_data == nullptr)
    {
        return false;
    }

    //PAIRING
    pairing_writer_proxy_with_any_local_reader(participant_guid, writer_data);
    pairingWriter(writer, participant_guid, *writer_data);
    //DO SOME PROCESSING DEPENDING ON THE IMPLEMENTATION (SIMPLE OR STATIC)
    processLocalWriterProxyData(writer, writer_data);
    return true;
}

bool EDP::updatedLocalReader(
    RTPSReader* reader,
    const TopicAttributes& att,
    const ReaderQos& rqos)
{
    (void)att;

    auto init_fun = [this, reader, &rqos](
            ReaderProxyData* rdata,
            bool updating,
            const ParticipantProxyData& participant_data)
    {
        // Should only be called for existent data
        (void)updating;
        assert(updating);

        const NetworkFactory& network = mp_RTPSParticipant->network_factory();
        if (reader->getAttributes().multicastLocatorList.empty() &&
            reader->getAttributes().unicastLocatorList.empty())
        {
            rdata->set_locators(participant_data.default_locators, network, true);
        }
        else
        {
            rdata->set_multicast_locators(reader->getAttributes().multicastLocatorList, network);
            rdata->set_unicast_locators(reader->getAttributes().unicastLocatorList, network);
        }
        rdata->m_qos.setQos(rqos, false);
        rdata->isAlive(true);
        rdata->m_expectsInlineQos = reader->expectsInlineQos();
        return true;
    };

    GUID_t participant_guid;
    ReaderProxyData* reader_data = this->mp_PDP->addReaderProxyData(reader->getGuid(), participant_guid, init_fun);
    if(reader_data != nullptr)
    {
        processLocalReaderProxyData(reader, reader_data);
        pairing_reader_proxy_with_any_local_writer(participant_guid, reader_data);
        pairingReader(reader, participant_guid, *reader_data);
        return true;
    }
    return false;
}

bool EDP::updatedLocalWriter(
    RTPSWriter* writer,
    const TopicAttributes& att,
    const WriterQos& wqos)
{
<<<<<<< HEAD
    (void)att;

    auto init_fun = [this, writer, &wqos](
        WriterProxyData* wdata,
        bool updating,
        const ParticipantProxyData& participant_data)
=======
    ParticipantProxyData pdata;
    WriterProxyData wdata;
    wdata.guid(writer->getGuid());
    wdata.key() = wdata.guid();
    wdata.multicastLocatorList(writer->getAttributes().multicastLocatorList);
    wdata.unicastLocatorList(writer->getAttributes().unicastLocatorList);
    wdata.RTPSParticipantKey() = mp_RTPSParticipant->getGuid();
    wdata.topicName(att.getTopicName());
    wdata.typeName(att.getTopicDataType());
    wdata.topicKind(att.getTopicKind());
    wdata.topicDiscoveryKind(att.getTopicDiscoveryKind());
    wdata.typeMaxSerialized(writer->getTypeMaxSerialized());
    wdata.m_qos.setQos(wqos,true);
    wdata.userDefinedId(writer->getAttributes().getUserDefinedID());
    wdata.persistence_guid(writer->getAttributes().persistence_guid);
#if HAVE_SECURITY
    if (mp_RTPSParticipant->is_secure())
    {
        wdata.security_attributes_ = writer->getAttributes().security_attributes().mask();
        wdata.plugin_security_attributes_ = writer->getAttributes().security_attributes().plugin_endpoint_attributes;
    }
    else
>>>>>>> 39fa6011
    {
        // Should only be called for existent data
        (void)updating;
        assert(updating);

        const NetworkFactory& network = mp_RTPSParticipant->network_factory();
        if (writer->getAttributes().multicastLocatorList.empty() &&
            writer->getAttributes().unicastLocatorList.empty())
        {
            wdata->set_locators(participant_data.default_locators, network, true);
        }
        else
        {
            wdata->set_multicast_locators(writer->getAttributes().multicastLocatorList, network);
            wdata->set_unicast_locators(writer->getAttributes().unicastLocatorList, network);
        }
        wdata->m_qos.setQos(wqos, false);
        wdata->isAlive(true);
        return true;
    };

    GUID_t participant_guid;
    WriterProxyData* writer_data = this->mp_PDP->addWriterProxyData(writer->getGuid(), participant_guid, init_fun);
    if (writer_data != nullptr)
    {
        processLocalWriterProxyData(writer, writer_data);
        pairing_writer_proxy_with_any_local_reader(participant_guid, writer_data);
        pairingWriter(writer, participant_guid, *writer_data);
        return true;
    }
    return false;
}

bool EDP::unpairWriterProxy(
    const GUID_t& participant_guid,
    const GUID_t& writer_guid)
{
    (void)participant_guid;

    logInfo(RTPS_EDP, writer_guid);

    std::lock_guard<std::recursive_mutex> guard(*mp_RTPSParticipant->getParticipantMutex());
    for(std::vector<RTPSReader*>::iterator rit = mp_RTPSParticipant->userReadersListBegin();
            rit!=mp_RTPSParticipant->userReadersListEnd();++rit)
    {
        if((*rit)->matched_writer_remove(writer_guid))
        {
#if HAVE_SECURITY
            mp_RTPSParticipant->security_manager().remove_writer((*rit)->getGuid(),
                participant_guid, writer_guid);
#endif

            //MATCHED AND ADDED CORRECTLY:
            if((*rit)->getListener()!=nullptr)
            {
                MatchingInfo info;
                info.status = REMOVED_MATCHING;
                info.remoteEndpointGuid = writer_guid;
                (*rit)->getListener()->onReaderMatched((*rit),info);
            }
        }
    }
    return true;
}

bool EDP::unpairReaderProxy(
    const GUID_t& participant_guid,
    const GUID_t& reader_guid)
{
    (void)participant_guid;

    logInfo(RTPS_EDP, reader_guid);

    std::lock_guard<std::recursive_mutex> guard(*mp_RTPSParticipant->getParticipantMutex());
    for(std::vector<RTPSWriter*>::iterator wit = mp_RTPSParticipant->userWritersListBegin();
            wit!=mp_RTPSParticipant->userWritersListEnd();++wit)
    {
        if((*wit)->matched_reader_remove(reader_guid))
        {
#if HAVE_SECURITY
            mp_RTPSParticipant->security_manager().remove_reader((*wit)->getGuid(),
                participant_guid, reader_guid);
#endif
            //MATCHED AND ADDED CORRECTLY:
            if((*wit)->getListener()!=nullptr)
            {
                MatchingInfo info;
                info.status = REMOVED_MATCHING;
                info.remoteEndpointGuid = reader_guid;
                (*wit)->getListener()->onWriterMatched((*wit),info);
            }
        }
    }
    return true;
}


bool EDP::validMatching(
    const WriterProxyData* wdata,
    const ReaderProxyData* rdata)
{
    if (wdata->topicName() != rdata->topicName())
    {
        return false;
    }
    if (wdata->typeName() != rdata->typeName())
    {
        return false;
    }
    if(wdata->topicKind() != rdata->topicKind())
    {
        logWarning(RTPS_EDP, "INCOMPATIBLE QOS:Remote Reader " << rdata->guid() << " is publishing in topic "
                << rdata->topicName() << "(keyed:"<< rdata->topicKind() <<
                "), local writer publishes as keyed: "<< wdata->topicKind())
            return false;
    }
    if(!checkTypeIdentifier(wdata, rdata))
    {
        logInfo(RTPS_EDP, "Matching failed on checkTypeIdentifier.");
        return false;
    }
    if(!rdata->isAlive()) //Matching
    {
        logWarning(RTPS_EDP,"ReaderProxyData object is NOT alive");
        return false;
    }
    if( wdata->m_qos.m_reliability.kind == BEST_EFFORT_RELIABILITY_QOS
            && rdata->m_qos.m_reliability.kind == RELIABLE_RELIABILITY_QOS) 
        //Means our writer is BE but the reader wants RE
    {
        logWarning(RTPS_EDP,"INCOMPATIBLE QOS (topic: "<< rdata->topicName() <<"):Remote Reader "
                << rdata->guid() << " is Reliable and local writer is BE ");
        return false;
    }
    if(wdata->m_qos.m_durability.kind < rdata->m_qos.m_durability.kind)
    {
        // TODO (MCC) Change log message
        logWarning(RTPS_EDP,"INCOMPATIBLE QOS (topic: "<< rdata->topicName() <<"):RemoteReader "
                << rdata->guid() << " has TRANSIENT_LOCAL DURABILITY and we offer VOLATILE");
        return false;
    }
    if(wdata->m_qos.m_ownership.kind != rdata->m_qos.m_ownership.kind)
    {
        logWarning(RTPS_EDP,"INCOMPATIBLE QOS (topic: "<< rdata->topicName() <<"):Remote reader "
                << rdata->guid() << " has different Ownership Kind");
        return false;
    }
    if(wdata->m_qos.m_deadline.period > rdata->m_qos.m_deadline.period)
    {
        logWarning(RTPS_EDP,"INCOMPATIBLE QOS (topic: "<< rdata->topicName() <<"):Remote reader "
                << rdata->guid() << " has smaller DEADLINE period");
        return false;
    }
    if (!wdata->m_qos.m_disablePositiveACKs.enabled && rdata->m_qos.m_disablePositiveACKs.enabled)
    {
        logWarning(RTPS_EDP, "Incompatible Disable Positive Acks QoS: writer is enabled but reader is not");
        return false;
    }
    if (wdata->m_qos.m_liveliness.lease_duration > rdata->m_qos.m_liveliness.lease_duration)
     {
         logWarning(RTPS_EDP, "Incompatible liveliness lease durations: offered lease duration "
                    << wdata->m_qos.m_liveliness.lease_duration << " must be <= requested lease duration "
                    << rdata->m_qos.m_liveliness.lease_duration);
         return false;
     }
    if (wdata->m_qos.m_liveliness.kind < rdata->m_qos.m_liveliness.kind)
    {
        logWarning(RTPS_EDP, "Incompatible liveliness kinds: offered kind is < requested kind");
        return false;
    }

#if HAVE_SECURITY
    // TODO: Check EndpointSecurityInfo
#endif

    //Partition check:
    bool matched = false;
    if(wdata->m_qos.m_partition.names.empty() && rdata->m_qos.m_partition.names.empty())
    {
        matched = true;
    }
    else if(wdata->m_qos.m_partition.names.empty() && rdata->m_qos.m_partition.names.size()>0)
    {
        for(std::vector<std::string>::const_iterator rnameit = rdata->m_qos.m_partition.names.begin();
                rnameit!=rdata->m_qos.m_partition.names.end();++rnameit)
        {
            if(rnameit->size()==0)
            {
                matched = true;
                break;
            }
        }
    }
    else if(wdata->m_qos.m_partition.names.size()>0 && rdata->m_qos.m_partition.names.empty() )
    {
        for(std::vector<std::string>::const_iterator wnameit = wdata->m_qos.m_partition.names.begin();
                wnameit !=  wdata->m_qos.m_partition.names.end();++wnameit)
        {
            if(wnameit->size()==0)
            {
                matched = true;
                break;
            }
        }
    }
    else
    {
        for(std::vector<std::string>::const_iterator wnameit = wdata->m_qos.m_partition.names.begin();
                wnameit !=  wdata->m_qos.m_partition.names.end();++wnameit)
        {
            for(std::vector<std::string>::const_iterator rnameit = rdata->m_qos.m_partition.names.begin();
                    rnameit!=rdata->m_qos.m_partition.names.end();++rnameit)
            {
                if(StringMatching::matchString(wnameit->c_str(),rnameit->c_str()))
                {
                    matched = true;
                    break;
                }
            }
            if(matched)
                break;
        }
    }
    if(!matched) //Different partitions
        logWarning(RTPS_EDP,"INCOMPATIBLE QOS (topic: "<< rdata->topicName() <<"): Different Partitions");
    return matched;
}

bool EDP::validMatching(
    const ReaderProxyData* rdata,
    const WriterProxyData* wdata)
{
    if (rdata->topicName() != wdata->topicName())
    {
        return false;
    }
    if (rdata->typeName() != wdata->typeName())
    {
        return false;
    }
    if(rdata->topicKind() != wdata->topicKind())
    {
        logWarning(RTPS_EDP, "INCOMPATIBLE QOS:Remote Writer " << wdata->guid() << 
            " is publishing in topic " << wdata->topicName() << "(keyed:" << wdata->topicKind() <<
                "), local reader subscribes as keyed: " << rdata->topicKind())
            return false;
    }
    if(!checkTypeIdentifier(wdata, rdata))
    {
        logInfo(RTPS_EDP, "Matching failed on checkTypeIdentifier.");
        return false;
    }
    if(rdata->m_qos.m_reliability.kind == RELIABLE_RELIABILITY_QOS
            && wdata->m_qos.m_reliability.kind == BEST_EFFORT_RELIABILITY_QOS) 
        //Means our reader is reliable but hte writer is not
    {
        logWarning(RTPS_EDP,"INCOMPATIBLE QOS (topic: "<< wdata->topicName() << "): Remote Writer " 
            << wdata->guid() << " is Best Effort and local reader is RELIABLE " << endl;);
        return false;
    }
    if(rdata->m_qos.m_durability.kind > wdata->m_qos.m_durability.kind)
    {
        // TODO (MCC) Change log message
        logWarning(RTPS_EDP, "INCOMPATIBLE QOS (topic: " << wdata->topicName() << "):RemoteWriter " 
            << wdata->guid() << " has VOLATILE DURABILITY and we want TRANSIENT_LOCAL" << endl;);
        return false;
    }
    if(rdata->m_qos.m_ownership.kind != wdata->m_qos.m_ownership.kind)
    {
        logWarning(RTPS_EDP, "INCOMPATIBLE QOS (topic: " << wdata->topicName() << "):Remote Writer "
            << wdata->guid() << " has different Ownership Kind" << endl;);
        return false;
    }
    if(rdata->m_qos.m_deadline.period < wdata->m_qos.m_deadline.period)
    {
        logWarning(RTPS_EDP, "INCOMPATIBLE QOS (topic: "
                   << wdata->topicName() << "):RemoteWriter "
                   << wdata->guid() << "has smaller DEADLINE period");
        return false;
    }
    if (rdata->m_qos.m_disablePositiveACKs.enabled && !wdata->m_qos.m_disablePositiveACKs.enabled)
    {
        logWarning(RTPS_EDP, "Incompatible Disable Positive Acks QoS: writer is enabled but reader is not");
        return false;
    }
    if (wdata->m_qos.m_liveliness.lease_duration > rdata->m_qos.m_liveliness.lease_duration)
    {
        logWarning(RTPS_EDP, "Incompatible liveliness lease durations: offered lease duration "
                   << wdata->m_qos.m_liveliness.lease_duration << " must be <= requested lease duration "
                   << rdata->m_qos.m_liveliness.lease_duration);
        return false;
    }
    if (wdata->m_qos.m_liveliness.kind < rdata->m_qos.m_liveliness.kind)
    {
        logWarning(RTPS_EDP, "Incompatible liveliness kinds: offered kind is < than requested kind");
        return false;
    }
#if HAVE_SECURITY
    // TODO: Check EndpointSecurityInfo
#endif

    //Partition check:
    bool matched = false;
    if(rdata->m_qos.m_partition.names.empty() && wdata->m_qos.m_partition.names.empty())
    {
        matched = true;
    }
    else if(rdata->m_qos.m_partition.names.empty() && wdata->m_qos.m_partition.names.size()>0)
    {
        for(std::vector<std::string>::const_iterator rnameit = wdata->m_qos.m_partition.names.begin();
                rnameit!=wdata->m_qos.m_partition.names.end();++rnameit)
        {
            if(rnameit->size()==0)
            {
                matched = true;
                break;
            }
        }
    }
    else if(rdata->m_qos.m_partition.names.size()>0 && wdata->m_qos.m_partition.names.empty() )
    {
        for(std::vector<std::string>::const_iterator wnameit = rdata->m_qos.m_partition.names.begin();
                wnameit !=  rdata->m_qos.m_partition.names.end();++wnameit)
        {
            if(wnameit->size()==0)
            {
                matched = true;
                break;
            }
        }
    }
    else
    {
        for(std::vector<std::string>::const_iterator wnameit = rdata->m_qos.m_partition.names.begin();
                wnameit !=  rdata->m_qos.m_partition.names.end();++wnameit)
        {
            for(std::vector<std::string>::const_iterator rnameit = wdata->m_qos.m_partition.names.begin();
                    rnameit!=wdata->m_qos.m_partition.names.end();++rnameit)
            {
                if(StringMatching::matchString(wnameit->c_str(),rnameit->c_str()))
                {
                    matched = true;
                    break;
                }
            }
            if(matched)
                break;
        }
    }
    if(!matched) //Different partitions
        logWarning(RTPS_EDP, "INCOMPATIBLE QOS (topic: " <<  wdata->topicName() <<
            "): Different Partitions");

    return matched;

}

//TODO Estas cuatro funciones comparten codigo comun (2 a 2) y se podrían seguramente combinar.

<<<<<<< HEAD
bool EDP::pairingReader(RTPSReader* R, const GUID_t& participant_guid, const ReaderProxyData& rdata)
=======
bool EDP::pairingReader(
    RTPSReader* R,
    const ParticipantProxyData& pdata,
    const ReaderProxyData& rdata)
>>>>>>> 39fa6011
{
    (void)participant_guid;

    logInfo(RTPS_EDP, rdata.guid() <<" in topic: \"" << rdata.topicName() <<"\"");
    std::lock_guard<std::recursive_mutex> pguard(*mp_PDP->getMutex());

    for(ResourceLimitedVector<ParticipantProxyData*>::const_iterator pit = mp_PDP->ParticipantProxiesBegin();
            pit!=mp_PDP->ParticipantProxiesEnd(); ++pit)
    {
        for(WriterProxyData* wdatait : (*pit)->m_writers)
        {
            bool valid = validMatching(&rdata, wdatait);

            if(valid)
            {
#if HAVE_SECURITY
                if(!mp_RTPSParticipant->security_manager().discovered_writer(R->m_guid, (*pit)->m_guid,
                            *wdatait, R->getAttributes().security_attributes()))
                {
                    logError(RTPS_EDP, "Security manager returns an error for reader " << R->getGuid());
                }
#else
                if(R->matched_writer_add(*wdatait))
                {
                    logInfo(RTPS_EDP, "Valid Matching to writerProxy: " << wdatait->guid());
                    //MATCHED AND ADDED CORRECTLY:
                    if(R->getListener()!=nullptr)
                    {
                        MatchingInfo info;
                        info.status = MATCHED_MATCHING;
                        info.remoteEndpointGuid = wdatait->guid();
                        R->getListener()->onReaderMatched(R,info);
                    }
                }
#endif
            }
            else
            {
                //logInfo(RTPS_EDP,RTPS_CYAN<<"Valid Matching to writerProxy: "<<wdatait->m_guid<<RTPS_DEF<<endl);
                if(R->matched_writer_is_matched(wdatait->guid())
                        && R->matched_writer_remove(wdatait->guid()))
                {
#if HAVE_SECURITY
                    mp_RTPSParticipant->security_manager().remove_writer(R->getGuid(), participant_guid, wdatait->guid());
#endif

                    //MATCHED AND ADDED CORRECTLY:
                    if(R->getListener()!=nullptr)
                    {
                        MatchingInfo info;
                        info.status = REMOVED_MATCHING;
                        info.remoteEndpointGuid = wdatait->guid();
                        R->getListener()->onReaderMatched(R,info);
                    }
                }
            }
        }
    }
    return true;
}

<<<<<<< HEAD
//TODO Añadir WriterProxyData como argumento con nullptr como valor por defecto.
bool EDP::pairingWriter(RTPSWriter* W, const GUID_t& participant_guid, const WriterProxyData& wdata)
=======
// TODO Add a WriterProxyData argument with a nullptr default value
bool EDP::pairingWriter(
    RTPSWriter* W,
    const ParticipantProxyData& pdata,
    const WriterProxyData& wdata)
>>>>>>> 39fa6011
{
    (void)participant_guid;

    logInfo(RTPS_EDP, W->getGuid() << " in topic: \"" << wdata.topicName() <<"\"");
    std::lock_guard<std::recursive_mutex> pguard(*mp_PDP->getMutex());

    for(ResourceLimitedVector<ParticipantProxyData*>::const_iterator pit = mp_PDP->ParticipantProxiesBegin();
            pit!=mp_PDP->ParticipantProxiesEnd(); ++pit)
    {
        for(ReaderProxyData* rdatait : (*pit)->m_readers)
        {
            GUID_t reader_guid = rdatait->guid();
            if (reader_guid == c_Guid_Unknown)
            {
                continue;
            }

            bool valid = validMatching(&wdata, rdatait);

            if(valid)
            {
#if HAVE_SECURITY
                if(!mp_RTPSParticipant->security_manager().discovered_reader(W->getGuid(), (*pit)->m_guid,
                            *rdatait, W->getAttributes().security_attributes()))
                {
                    logError(RTPS_EDP, "Security manager returns an error for writer " << W->getGuid());
                }
#else
				if(W->matched_reader_add(*rdatait))
                {
                    logInfo(RTPS_EDP,"Valid Matching to readerProxy: " << reader_guid);
                    //MATCHED AND ADDED CORRECTLY:
                    if(W->getListener()!=nullptr)
                    {
                        MatchingInfo info;
                        info.status = MATCHED_MATCHING;
                        info.remoteEndpointGuid = reader_guid;
                        W->getListener()->onWriterMatched(W,info);
                    }
                }
#endif
            }
            else
            {
                //logInfo(RTPS_EDP,RTPS_CYAN<<"Valid Matching to writerProxy: "<<wdatait->m_guid<<RTPS_DEF<<endl);
                if(W->matched_reader_is_matched(reader_guid) && W->matched_reader_remove(reader_guid))
                {
#if HAVE_SECURITY
                    mp_RTPSParticipant->security_manager().remove_reader(W->getGuid(), participant_guid, reader_guid);
#endif
                    //MATCHED AND ADDED CORRECTLY:
                    if(W->getListener()!=nullptr)
                    {
                        MatchingInfo info;
                        info.status = REMOVED_MATCHING;
                        info.remoteEndpointGuid = reader_guid;
                        W->getListener()->onWriterMatched(W,info);
                    }
                }
            }
        }
    }
    return true;
}

<<<<<<< HEAD
bool EDP::pairing_reader_proxy_with_any_local_writer(const GUID_t& participant_guid, ReaderProxyData* rdata)
=======
bool EDP::pairing_reader_proxy_with_any_local_writer(
    ParticipantProxyData* pdata,
    ReaderProxyData* rdata)
>>>>>>> 39fa6011
{
    (void)participant_guid;

    logInfo(RTPS_EDP, rdata->guid() <<" in topic: \"" << rdata->topicName() <<"\"");
    std::lock_guard<std::recursive_mutex> pguard(*mp_PDP->getMutex());
    std::lock_guard<std::recursive_mutex> guard(*mp_RTPSParticipant->getParticipantMutex());
    for(std::vector<RTPSWriter*>::iterator wit = mp_RTPSParticipant->userWritersListBegin();
            wit!=mp_RTPSParticipant->userWritersListEnd();++wit)
    {
        (*wit)->getMutex().lock();
        GUID_t writerGUID = (*wit)->getGuid();
        (*wit)->getMutex().unlock();
        if(mp_PDP->lookupWriterProxyData(writerGUID, temp_writer_proxy_data_))
        {
            bool valid = validMatching(&temp_writer_proxy_data_, rdata);

            if(valid)
            {
#if HAVE_SECURITY
                if(!mp_RTPSParticipant->security_manager().discovered_reader(writerGUID, participant_guid,
                            *rdata, (*wit)->getAttributes().security_attributes()))
                {
                    logError(RTPS_EDP, "Security manager returns an error for writer " << writerGUID);
                }
#else
                if((*wit)->matched_reader_add(*rdata))
                {
                    logInfo(RTPS_EDP, "Valid Matching to local writer: " << writerGUID.entityId);
                    //MATCHED AND ADDED CORRECTLY:
                    if((*wit)->getListener()!=nullptr)
                    {
                        MatchingInfo info;
                        info.status = MATCHED_MATCHING;
                        info.remoteEndpointGuid = rdata->guid();
                        (*wit)->getListener()->onWriterMatched((*wit),info);
                    }
                }
#endif
            }
            else
            {
                if((*wit)->matched_reader_is_matched(rdata->guid())
                        && (*wit)->matched_reader_remove(rdata->guid()))
                {
#if HAVE_SECURITY
                    mp_RTPSParticipant->security_manager().remove_reader((*wit)->getGuid(), participant_guid, rdata->guid());
#endif
                    //MATCHED AND ADDED CORRECTLY:
                    if((*wit)->getListener()!=nullptr)
                    {
                        MatchingInfo info;
                        info.status = REMOVED_MATCHING;
                        info.remoteEndpointGuid = rdata->guid();
                        (*wit)->getListener()->onWriterMatched((*wit),info);
                    }
                }
            }
        }
    }

    return true;
}

#if HAVE_SECURITY
bool EDP::pairing_reader_proxy_with_local_writer(
    const GUID_t& local_writer,
    const GUID_t& remote_participant_guid,
    ReaderProxyData& rdata)
{
    logInfo(RTPS_EDP, rdata.guid() <<" in topic: \"" << rdata.topicName() <<"\"");
    std::lock_guard<std::recursive_mutex> pguard(*mp_PDP->getMutex());
    std::lock_guard<std::recursive_mutex> guard(*mp_RTPSParticipant->getParticipantMutex());
    for(std::vector<RTPSWriter*>::iterator wit = mp_RTPSParticipant->userWritersListBegin();
            wit!=mp_RTPSParticipant->userWritersListEnd();++wit)
    {
        (*wit)->getMutex().lock();
        GUID_t writerGUID = (*wit)->getGuid();
        (*wit)->getMutex().unlock();

        if(local_writer == writerGUID)
        {
            if(mp_PDP->lookupWriterProxyData(writerGUID, temp_writer_proxy_data_))
            {
                bool valid = validMatching(&temp_writer_proxy_data_, &rdata);

                if(valid)
                {
                    if(!mp_RTPSParticipant->security_manager().discovered_reader(writerGUID,
                                remote_participant_guid, rdata, (*wit)->getAttributes().security_attributes()))
                    {
                        logError(RTPS_EDP, "Security manager returns an error for writer " << writerGUID);
                    }
                }
                else
                {
                    if((*wit)->matched_reader_is_matched(rdata.guid())
                            && (*wit)->matched_reader_remove(rdata.guid()))
                    {
                        mp_RTPSParticipant->security_manager().remove_reader((*wit)->getGuid(),
                                remote_participant_guid, rdata.guid());
                        //MATCHED AND ADDED CORRECTLY:
                        if((*wit)->getListener()!=nullptr)
                        {
                            MatchingInfo info;
                            info.status = REMOVED_MATCHING;
                            info.remoteEndpointGuid = rdata.guid();
                            (*wit)->getListener()->onWriterMatched((*wit),info);
                        }
                    }
                }
            }
        }
    }

    return true;
}

bool EDP::pairing_remote_reader_with_local_writer_after_security(
    const GUID_t& local_writer,
    const ReaderProxyData& remote_reader_data)
{
    std::lock_guard<std::recursive_mutex> guard(*mp_RTPSParticipant->getParticipantMutex());
    for(std::vector<RTPSWriter*>::iterator wit = mp_RTPSParticipant->userWritersListBegin();
            wit!=mp_RTPSParticipant->userWritersListEnd();++wit)
    {
        (*wit)->getMutex().lock();
        GUID_t writerGUID = (*wit)->getGuid();
        (*wit)->getMutex().unlock();

        if(local_writer == writerGUID)
        {
            if((*wit)->matched_reader_add(remote_reader_data))
            {
                logInfo(RTPS_EDP, "Valid Matching to local writer: " << writerGUID.entityId);
                //MATCHED AND ADDED CORRECTLY:
                if((*wit)->getListener()!=nullptr)
                {
                    MatchingInfo info;
                    info.status = MATCHED_MATCHING;
                    info.remoteEndpointGuid = remote_reader_data.guid();
                    (*wit)->getListener()->onWriterMatched((*wit),info);
                }

                return true;
            }

            return false;
        }
    }

    return pairing_remote_reader_with_local_builtin_writer_after_security(local_writer, remote_reader_data);
}
#endif

<<<<<<< HEAD
bool EDP::pairing_writer_proxy_with_any_local_reader(const GUID_t& participant_guid, WriterProxyData* wdata)
=======
bool EDP::pairing_writer_proxy_with_any_local_reader(
    ParticipantProxyData *pdata,
    WriterProxyData* wdata)
>>>>>>> 39fa6011
{
    (void)participant_guid;

    logInfo(RTPS_EDP, wdata->guid() <<" in topic: \"" << wdata->topicName() <<"\"");
    std::lock_guard<std::recursive_mutex> pguard(*mp_PDP->getMutex());
    std::lock_guard<std::recursive_mutex> guard(*mp_RTPSParticipant->getParticipantMutex());
    for(std::vector<RTPSReader*>::iterator rit = mp_RTPSParticipant->userReadersListBegin();
            rit!=mp_RTPSParticipant->userReadersListEnd();++rit)
    {
        GUID_t readerGUID;
        (*rit)->getMutex().lock();
        readerGUID = (*rit)->getGuid();
        (*rit)->getMutex().unlock();
        if(mp_PDP->lookupReaderProxyData(readerGUID, temp_reader_proxy_data_))
        {
            bool valid = validMatching(&temp_reader_proxy_data_, wdata);

            if(valid)
            {
#if HAVE_SECURITY
                if(!mp_RTPSParticipant->security_manager().discovered_writer(readerGUID, participant_guid,
                            *wdata, (*rit)->getAttributes().security_attributes()))
                {
                    logError(RTPS_EDP, "Security manager returns an error for reader " << readerGUID);
                }
#else
                if((*rit)->matched_writer_add(*wdata))
                {
                    logInfo(RTPS_EDP, "Valid Matching to local reader: " << readerGUID.entityId);
                    //MATCHED AND ADDED CORRECTLY:
                    if((*rit)->getListener()!=nullptr)
                    {
                        MatchingInfo info;
                        info.status = MATCHED_MATCHING;
                        info.remoteEndpointGuid = wdata->guid();
                        (*rit)->getListener()->onReaderMatched((*rit),info);
                    }
                }
#endif
            }
            else
            {
                if((*rit)->matched_writer_is_matched(wdata->guid())
                        && (*rit)->matched_writer_remove(wdata->guid()))
                {
#if HAVE_SECURITY
                    mp_RTPSParticipant->security_manager().remove_writer((*rit)->getGuid(), participant_guid, wdata->guid());
#endif
                    //MATCHED AND ADDED CORRECTLY:
                    if((*rit)->getListener()!=nullptr)
                    {
                        MatchingInfo info;
                        info.status = REMOVED_MATCHING;
                        info.remoteEndpointGuid = wdata->guid();
                        (*rit)->getListener()->onReaderMatched((*rit),info);
                    }
                }
            }
        }
    }
    return true;
}

#if HAVE_SECURITY
bool EDP::pairing_writer_proxy_with_local_reader(
    const GUID_t& local_reader,
    const GUID_t& remote_participant_guid,
    WriterProxyData& wdata)
{
    logInfo(RTPS_EDP, wdata.guid() <<" in topic: \"" << wdata.topicName() <<"\"");
    std::lock_guard<std::recursive_mutex> pguard(*mp_PDP->getMutex());
    std::lock_guard<std::recursive_mutex> guard(*mp_RTPSParticipant->getParticipantMutex());
    for(std::vector<RTPSReader*>::iterator rit = mp_RTPSParticipant->userReadersListBegin();
            rit!=mp_RTPSParticipant->userReadersListEnd();++rit)
    {
        GUID_t readerGUID;
        (*rit)->getMutex().lock();
        readerGUID = (*rit)->getGuid();
        (*rit)->getMutex().unlock();

        if(local_reader == readerGUID)
        {
            if(mp_PDP->lookupReaderProxyData(readerGUID, temp_reader_proxy_data_))
            {
                bool valid = validMatching(&temp_reader_proxy_data_, &wdata);

                if(valid)
                {
                    if(!mp_RTPSParticipant->security_manager().discovered_writer(readerGUID,
                                remote_participant_guid, wdata, (*rit)->getAttributes().security_attributes()))
                    {
                        logError(RTPS_EDP, "Security manager returns an error for reader " << readerGUID);
                    }
                }
                else
                {
                    if((*rit)->matched_writer_is_matched(wdata.guid())
                            && (*rit)->matched_writer_remove(wdata.guid()))
                    {
                        mp_RTPSParticipant->security_manager().remove_writer((*rit)->getGuid(),
                                remote_participant_guid, wdata.guid());
                        //MATCHED AND ADDED CORRECTLY:
                        if((*rit)->getListener()!=nullptr)
                        {
                            MatchingInfo info;
                            info.status = REMOVED_MATCHING;
                            info.remoteEndpointGuid = wdata.guid();
                            (*rit)->getListener()->onReaderMatched((*rit),info);
                        }
                    }
                }
            }
        }
    }
    return true;
}

bool EDP::pairing_remote_writer_with_local_reader_after_security(
    const GUID_t& local_reader,
    const WriterProxyData& remote_writer_data)
{
    std::lock_guard<std::recursive_mutex> guard(*mp_RTPSParticipant->getParticipantMutex());
    for(std::vector<RTPSReader*>::iterator rit = mp_RTPSParticipant->userReadersListBegin();
            rit!=mp_RTPSParticipant->userReadersListEnd();++rit)
    {
        GUID_t readerGUID;
        (*rit)->getMutex().lock();
        readerGUID = (*rit)->getGuid();
        (*rit)->getMutex().unlock();

        if(local_reader == readerGUID)
        {
            // TODO(richiware) Implement and use move with attributes
            if((*rit)->matched_writer_add(remote_writer_data))
            {
                logInfo(RTPS_EDP, "Valid Matching to local reader: " << readerGUID.entityId);
                //MATCHED AND ADDED CORRECTLY:
                if((*rit)->getListener()!=nullptr)
                {
                    MatchingInfo info;
                    info.status = MATCHED_MATCHING;
                    info.remoteEndpointGuid = remote_writer_data.guid();
                    (*rit)->getListener()->onReaderMatched((*rit),info);
                }

                return true;
            }

            return false;
        }
    }

    return pairing_remote_writer_with_local_builtin_reader_after_security(local_reader, remote_writer_data);
}
#endif
/*
bool EDP::checkTypeIdentifier(const TypeIdentifier * wti, const TypeIdentifier * rti) const
{
    if (wti->_d() != rti->_d())
    {
        return false;
    }

    switch (wti->_d())
    {
        case TI_STRING8_SMALL:
        case TI_STRING16_SMALL:
            return wti->string_sdefn().bound() == rti->string_sdefn().bound();

        case TI_STRING8_LARGE:
        case TI_STRING16_LARGE:
            return wti->string_ldefn().bound() == rti->string_ldefn().bound();

        case TI_PLAIN_SEQUENCE_SMALL:
            return wti->seq_sdefn().bound() == rti->seq_sdefn().bound()
                && checkTypeIdentifier(wti->seq_sdefn().element_identifier(), rti->seq_sdefn().element_identifier());

        case TI_PLAIN_SEQUENCE_LARGE:
            return wti->seq_ldefn().bound() == wti->seq_ldefn().bound()
                && checkTypeIdentifier(wti->seq_ldefn().element_identifier(), rti->seq_ldefn().element_identifier());

        case TI_PLAIN_ARRAY_SMALL:
            {
                if (wti->array_sdefn().array_bound_seq().size() != rti->array_sdefn().array_bound_seq().size())
                {
                    return false;
                }
                for (uint32_t idx = 0; idx < wti->array_sdefn().array_bound_seq().size(); ++idx)
                {
                    if (wti->array_sdefn().array_bound_seq()[idx] != rti->array_sdefn().array_bound_seq()[idx])
                    {
                        return false;
                    }
                }
                return checkTypeIdentifier(wti->array_sdefn().element_identifier(),
                                           rti->array_sdefn().element_identifier());
            }

        case TI_PLAIN_ARRAY_LARGE:
            {
                if (wti->array_ldefn().array_bound_seq().size() != rti->array_ldefn().array_bound_seq().size())
                {
                    return false;
                }
                for (uint32_t idx = 0; idx < wti->array_ldefn().array_bound_seq().size(); ++idx)
                {
                    if (wti->array_ldefn().array_bound_seq()[idx] != rti->array_ldefn().array_bound_seq()[idx])
                    {
                        return false;
                    }
                }
                return checkTypeIdentifier(wti->array_ldefn().element_identifier(),
                                           rti->array_ldefn().element_identifier());
            }

        case TI_PLAIN_MAP_SMALL:
            return wti->map_sdefn().bound() == wti->map_sdefn().bound()
                && checkTypeIdentifier(wti->map_sdefn().key_identifier(), rti->map_sdefn().key_identifier())
                && checkTypeIdentifier(wti->map_sdefn().element_identifier(), rti->map_sdefn().element_identifier());

        case TI_PLAIN_MAP_LARGE:
            return wti->map_ldefn().bound() == wti->map_ldefn().bound()
                && checkTypeIdentifier(wti->map_ldefn().key_identifier(), rti->map_ldefn().key_identifier())
                && checkTypeIdentifier(wti->map_ldefn().element_identifier(), rti->map_ldefn().element_identifier());

        case EK_MINIMAL:
        case EK_COMPLETE:
        {
            //return memcmp(wti->equivalence_hash(), rti->equivalence_hash(), 14) == 0;
            for (int i = 0; i < 14; ++i)
            {
                if (wti->equivalence_hash()[i] != rti->equivalence_hash()[i])
                {
                    return false;
                }
            }
            return true;
        }
        default:
            break;
    }
    return false;
}
*/
bool EDP::checkTypeIdentifier(
    const WriterProxyData* wdata,
    const ReaderProxyData* rdata) 
{
    if (wdata->topicDiscoveryKind() == NO_CHECK || rdata->topicDiscoveryKind() == NO_CHECK)
    {
        return true;
    }
    else if (wdata->topicDiscoveryKind() != rdata->topicDiscoveryKind())
    {
        logInfo(RTPS_EDP, "Matching failed due to DiscoveryKind mismatch.");
        return false;
    }

    return wdata->type_id().m_type_identifier == rdata->type_id().m_type_identifier;
}

}
} /* namespace rtps */
} /* namespace eprosima */<|MERGE_RESOLUTION|>--- conflicted
+++ resolved
@@ -52,8 +52,7 @@
 
 
 EDP::EDP(
-<<<<<<< HEAD
-        PDPSimple* p,
+        PDP* p,
         RTPSParticipantImpl* part)
     : mp_PDP(p)
     , mp_RTPSParticipant(part)
@@ -63,12 +62,6 @@
     , temp_writer_proxy_data_(
         part->getRTPSParticipantAttributes().allocation.locators.max_unicast_locators,
         part->getRTPSParticipantAttributes().allocation.locators.max_multicast_locators)
-=======
-    PDP* p,
-    RTPSParticipantImpl* part)
-    : mp_PDP(p)
-    , mp_RTPSParticipant(part) 
->>>>>>> 39fa6011
 {
 }
 
@@ -200,35 +193,11 @@
     const WriterQos& wqos)
 {
     logInfo(RTPS_EDP,"Adding " << writer->getGuid().entityId << " in topic "<<att.topicName);
-<<<<<<< HEAD
 
     auto init_fun = [this, writer, &att, &wqos](
         WriterProxyData* wpd,
         bool updating,
         const ParticipantProxyData& participant_data)
-=======
-    WriterProxyData wpd;
-    wpd.guid(writer->getGuid());
-    wpd.key() = wpd.guid();
-    wpd.multicastLocatorList(writer->getAttributes().multicastLocatorList);
-    wpd.unicastLocatorList(writer->getAttributes().unicastLocatorList);
-    wpd.RTPSParticipantKey() = mp_RTPSParticipant->getGuid();
-    wpd.topicName(att.getTopicName());
-    wpd.typeName(att.getTopicDataType());
-    wpd.topicKind(att.getTopicKind());
-    wpd.topicDiscoveryKind(att.getTopicDiscoveryKind());
-    wpd.typeMaxSerialized(writer->getTypeMaxSerialized());
-    wpd.m_qos = wqos;
-    wpd.userDefinedId(writer->getAttributes().getUserDefinedID());
-    wpd.persistence_guid(writer->getAttributes().persistence_guid);
-#if HAVE_SECURITY
-    if (mp_RTPSParticipant->is_secure())
-    {
-        wpd.security_attributes_ = writer->getAttributes().security_attributes().mask();
-        wpd.plugin_security_attributes_ = writer->getAttributes().security_attributes().plugin_endpoint_attributes;
-    }
-    else
->>>>>>> 39fa6011
     {
         if (updating)
         {
@@ -238,7 +207,6 @@
         }
 
         const NetworkFactory& network = mp_RTPSParticipant->network_factory();
-        wpd->isAlive(true);
         wpd->guid(writer->getGuid());
         wpd->key() = wpd->guid();
         if (writer->getAttributes().multicastLocatorList.empty() &&
@@ -385,37 +353,12 @@
     const TopicAttributes& att,
     const WriterQos& wqos)
 {
-<<<<<<< HEAD
     (void)att;
 
     auto init_fun = [this, writer, &wqos](
         WriterProxyData* wdata,
         bool updating,
         const ParticipantProxyData& participant_data)
-=======
-    ParticipantProxyData pdata;
-    WriterProxyData wdata;
-    wdata.guid(writer->getGuid());
-    wdata.key() = wdata.guid();
-    wdata.multicastLocatorList(writer->getAttributes().multicastLocatorList);
-    wdata.unicastLocatorList(writer->getAttributes().unicastLocatorList);
-    wdata.RTPSParticipantKey() = mp_RTPSParticipant->getGuid();
-    wdata.topicName(att.getTopicName());
-    wdata.typeName(att.getTopicDataType());
-    wdata.topicKind(att.getTopicKind());
-    wdata.topicDiscoveryKind(att.getTopicDiscoveryKind());
-    wdata.typeMaxSerialized(writer->getTypeMaxSerialized());
-    wdata.m_qos.setQos(wqos,true);
-    wdata.userDefinedId(writer->getAttributes().getUserDefinedID());
-    wdata.persistence_guid(writer->getAttributes().persistence_guid);
-#if HAVE_SECURITY
-    if (mp_RTPSParticipant->is_secure())
-    {
-        wdata.security_attributes_ = writer->getAttributes().security_attributes().mask();
-        wdata.plugin_security_attributes_ = writer->getAttributes().security_attributes().plugin_endpoint_attributes;
-    }
-    else
->>>>>>> 39fa6011
     {
         // Should only be called for existent data
         (void)updating;
@@ -433,7 +376,6 @@
             wdata->set_unicast_locators(writer->getAttributes().unicastLocatorList, network);
         }
         wdata->m_qos.setQos(wqos, false);
-        wdata->isAlive(true);
         return true;
     };
 
@@ -775,14 +717,10 @@
 
 //TODO Estas cuatro funciones comparten codigo comun (2 a 2) y se podrían seguramente combinar.
 
-<<<<<<< HEAD
-bool EDP::pairingReader(RTPSReader* R, const GUID_t& participant_guid, const ReaderProxyData& rdata)
-=======
 bool EDP::pairingReader(
-    RTPSReader* R,
-    const ParticipantProxyData& pdata,
-    const ReaderProxyData& rdata)
->>>>>>> 39fa6011
+        RTPSReader* R,
+        const GUID_t& participant_guid,
+        const ReaderProxyData& rdata)
 {
     (void)participant_guid;
 
@@ -844,16 +782,11 @@
     return true;
 }
 
-<<<<<<< HEAD
-//TODO Añadir WriterProxyData como argumento con nullptr como valor por defecto.
-bool EDP::pairingWriter(RTPSWriter* W, const GUID_t& participant_guid, const WriterProxyData& wdata)
-=======
 // TODO Add a WriterProxyData argument with a nullptr default value
 bool EDP::pairingWriter(
-    RTPSWriter* W,
-    const ParticipantProxyData& pdata,
-    const WriterProxyData& wdata)
->>>>>>> 39fa6011
+        RTPSWriter* W,
+        const GUID_t& participant_guid,
+        const WriterProxyData& wdata)
 {
     (void)participant_guid;
 
@@ -919,13 +852,9 @@
     return true;
 }
 
-<<<<<<< HEAD
-bool EDP::pairing_reader_proxy_with_any_local_writer(const GUID_t& participant_guid, ReaderProxyData* rdata)
-=======
 bool EDP::pairing_reader_proxy_with_any_local_writer(
-    ParticipantProxyData* pdata,
-    ReaderProxyData* rdata)
->>>>>>> 39fa6011
+        const GUID_t& participant_guid,
+        ReaderProxyData* rdata)
 {
     (void)participant_guid;
 
@@ -1080,13 +1009,9 @@
 }
 #endif
 
-<<<<<<< HEAD
-bool EDP::pairing_writer_proxy_with_any_local_reader(const GUID_t& participant_guid, WriterProxyData* wdata)
-=======
 bool EDP::pairing_writer_proxy_with_any_local_reader(
-    ParticipantProxyData *pdata,
-    WriterProxyData* wdata)
->>>>>>> 39fa6011
+        const GUID_t& participant_guid,
+        WriterProxyData* wdata)
 {
     (void)participant_guid;
 
