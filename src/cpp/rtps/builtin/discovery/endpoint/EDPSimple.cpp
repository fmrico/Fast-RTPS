// Copyright 2016 Proyectos y Sistemas de Mantenimiento SL (eProsima).
//
// Licensed under the Apache License, Version 2.0 (the "License");
// you may not use this file except in compliance with the License.
// You may obtain a copy of the License at
//
//     http://www.apache.org/licenses/LICENSE-2.0
//
// Unless required by applicable law or agreed to in writing, software
// distributed under the License is distributed on an "AS IS" BASIS,
// WITHOUT WARRANTIES OR CONDITIONS OF ANY KIND, either express or implied.
// See the License for the specific language governing permissions and
// limitations under the License.

/**
 * @file EDPSimple.cpp
 *
 */

#include <fastrtps/rtps/builtin/discovery/endpoint/EDPSimple.h>
#include "EDPSimpleListeners.h"
#include <fastrtps/rtps/builtin/discovery/participant/PDP.h>
#include "../../../participant/RTPSParticipantImpl.h"
#include <fastrtps/rtps/writer/StatefulWriter.h>
#include <fastrtps/rtps/reader/StatefulReader.h>
#include <fastrtps/rtps/attributes/HistoryAttributes.h>
#include <fastrtps/rtps/attributes/WriterAttributes.h>
#include <fastrtps/rtps/attributes/ReaderAttributes.h>
#include <fastrtps/rtps/history/ReaderHistory.h>
#include <fastrtps/rtps/history/WriterHistory.h>
#include <fastrtps/rtps/builtin/data/WriterProxyData.h>
#include <fastrtps/rtps/builtin/data/ReaderProxyData.h>
#include <fastrtps/rtps/builtin/data/ParticipantProxyData.h>
#include <fastrtps/rtps/builtin/BuiltinProtocols.h>


#include <fastrtps/log/Log.h>

#include <mutex>

namespace eprosima {
namespace fastrtps {
namespace rtps {

// Default configuration values for EDP entities.
const Duration_t edp_heartbeat_period{1, 0}; // 1 second
const Duration_t edp_nack_response_delay{0, 100 * 1000 }; // 100 milliseconds
const Duration_t edp_nack_supression_duration{0, 10*1000}; // 10 milliseconds
const Duration_t edp_heartbeat_response_delay{0, 10*1000}; // 10 milliseconds

const int32_t edp_initial_reserved_caches = 20;


EDPSimple::EDPSimple(
        PDP* p,
        RTPSParticipantImpl* part)
    : EDP(p,part)
    , publications_listener_(nullptr)
    , subscriptions_listener_(nullptr)
    , temp_reader_proxy_data_(
            part->getRTPSParticipantAttributes().allocation.locators.max_unicast_locators,
            part->getRTPSParticipantAttributes().allocation.locators.max_multicast_locators)
    , temp_writer_proxy_data_(
        part->getRTPSParticipantAttributes().allocation.locators.max_unicast_locators,
        part->getRTPSParticipantAttributes().allocation.locators.max_multicast_locators)
{
}

EDPSimple::~EDPSimple()
{
#if HAVE_SECURITY
    if(this->publications_secure_writer_.first !=nullptr)
    {
        this->mp_RTPSParticipant->deleteUserEndpoint(publications_secure_writer_.first);
        delete(publications_secure_writer_.second);
    }

    if(this->publications_secure_reader_.first !=nullptr)
    {
        this->mp_RTPSParticipant->deleteUserEndpoint(publications_secure_reader_.first);
        delete(publications_secure_reader_.second);
    }

    if(this->subscriptions_secure_writer_.first !=nullptr)
    {
        this->mp_RTPSParticipant->deleteUserEndpoint(subscriptions_secure_writer_.first);
        delete(subscriptions_secure_writer_.second);
    }

    if(this->subscriptions_secure_reader_.first !=nullptr)
    {
        this->mp_RTPSParticipant->deleteUserEndpoint(subscriptions_secure_reader_.first);
        delete(subscriptions_secure_reader_.second);
    }
#endif

    if(this->publications_reader_.first !=nullptr)
    {
        this->mp_RTPSParticipant->deleteUserEndpoint(publications_reader_.first);
        delete(publications_reader_.second);
    }
    if(this->subscriptions_reader_.first !=nullptr)
    {
        this->mp_RTPSParticipant->deleteUserEndpoint(subscriptions_reader_.first);
        delete(subscriptions_reader_.second);
    }
    if(this->publications_writer_.first !=nullptr)
    {
        this->mp_RTPSParticipant->deleteUserEndpoint(publications_writer_.first);
        delete(publications_writer_.second);
    }
    if(this->subscriptions_writer_.first !=nullptr)
    {
        this->mp_RTPSParticipant->deleteUserEndpoint(subscriptions_writer_.first);
        delete(subscriptions_writer_.second);
    }

    if(nullptr != publications_listener_)
    {
        delete(publications_listener_);
    }

    if(nullptr != subscriptions_listener_)
    {
        delete(subscriptions_listener_);
    }
}


bool EDPSimple::initEDP(BuiltinAttributes& attributes)
{
    logInfo(RTPS_EDP,"Beginning Simple Endpoint Discovery Protocol");
    m_discovery = attributes;

    if(!createSEDPEndpoints())
    {
        logError(RTPS_EDP,"Problem creation SimpleEDP endpoints");
        return false;
    }

#if HAVE_SECURITY
    if(mp_RTPSParticipant->is_secure() && !create_sedp_secure_endpoints())
    {
        logError(RTPS_EDP,"Problem creation SimpleEDP endpoints");
        return false;
    }
#endif

    return true;
}

void EDPSimple::set_builtin_reader_history_attributes(HistoryAttributes& attributes)
{
    attributes.initialReservedCaches = edp_initial_reserved_caches;
    attributes.payloadMaxSize = DISCOVERY_SUBSCRIPTION_DATA_MAX_SIZE;
    attributes.memoryPolicy = mp_PDP->builtin_attributes().readerHistoryMemoryPolicy;
}

void EDPSimple::set_builtin_writer_history_attributes(HistoryAttributes& attributes)
{
    attributes.initialReservedCaches = edp_initial_reserved_caches;
    attributes.payloadMaxSize = DISCOVERY_PUBLICATION_DATA_MAX_SIZE;
    attributes.memoryPolicy = mp_PDP->builtin_attributes().writerHistoryMemoryPolicy;
}

void EDPSimple::set_builtin_reader_attributes(ReaderAttributes& attributes)
{
    // Matched writers will depend on total number of participants
    attributes.matched_writers_allocation =
        mp_PDP->getRTPSParticipant()->getRTPSParticipantAttributes().allocation.participants;

    // As participants allocation policy includes the local participant, one has to be substracted
    if (attributes.matched_writers_allocation.initial > 1)
    {
        attributes.matched_writers_allocation.initial--;
    }
    if ((attributes.matched_writers_allocation.maximum > 1) &&
        (attributes.matched_writers_allocation.maximum < std::numeric_limits<size_t>::max()))
    {
        attributes.matched_writers_allocation.maximum--;
    }

    // Locators are copied from the local participant metatraffic locators
    attributes.endpoint.unicastLocatorList.clear();
    for (const Locator_t& loc : this->mp_PDP->getLocalParticipantProxyData()->metatraffic_locators.unicast)
    {
        attributes.endpoint.unicastLocatorList.push_back(loc);
    }
    attributes.endpoint.multicastLocatorList.clear();
    for (const Locator_t& loc : this->mp_PDP->getLocalParticipantProxyData()->metatraffic_locators.multicast)
    {
        attributes.endpoint.multicastLocatorList.push_back(loc);
    }

    // Timings are configured using EDP default values
    attributes.times.heartbeatResponseDelay = edp_heartbeat_response_delay;

    // EDP endpoints are always reliable, transsient local, keyed topics
    attributes.endpoint.reliabilityKind = RELIABLE;
    attributes.endpoint.durabilityKind = TRANSIENT_LOCAL;
    attributes.endpoint.topicKind = WITH_KEY;

    // Built-in EDP readers never expect inline qos
    attributes.expectsInlineQos = false;
}

void EDPSimple::set_builtin_writer_attributes(WriterAttributes& attributes)
{
    // Matched readers will depend on total number of participants
    attributes.matched_readers_allocation =
        mp_PDP->getRTPSParticipant()->getRTPSParticipantAttributes().allocation.participants;

    // As participants allocation policy includes the local participant, one has to be substracted
    if (attributes.matched_readers_allocation.initial > 1)
    {
        attributes.matched_readers_allocation.initial--;
    }
    if ((attributes.matched_readers_allocation.maximum > 1) &&
        (attributes.matched_readers_allocation.maximum < std::numeric_limits<size_t>::max()))
    {
        attributes.matched_readers_allocation.maximum--;
    }

    // Locators are copied from the local participant metatraffic locators
    attributes.endpoint.unicastLocatorList.clear();
    for (const Locator_t& loc : this->mp_PDP->getLocalParticipantProxyData()->metatraffic_locators.unicast)
    {
        attributes.endpoint.unicastLocatorList.push_back(loc);
    }
    attributes.endpoint.multicastLocatorList.clear();
    for (const Locator_t& loc : this->mp_PDP->getLocalParticipantProxyData()->metatraffic_locators.multicast)
    {
        attributes.endpoint.multicastLocatorList.push_back(loc);
    }

    // Timings are configured using EDP default values
    attributes.times.heartbeatPeriod = edp_heartbeat_period;
    attributes.times.nackResponseDelay = edp_nack_response_delay;
    attributes.times.nackSupressionDuration = edp_nack_supression_duration;

    // EDP endpoints are always reliable, transsient local, keyed topics
    attributes.endpoint.reliabilityKind = RELIABLE;
    attributes.endpoint.durabilityKind = TRANSIENT_LOCAL;
    attributes.endpoint.topicKind = WITH_KEY;

    // Set as asynchronous if there is a throughput controller installed
    if (mp_RTPSParticipant->getRTPSParticipantAttributes().throughputController.bytesPerPeriod != UINT32_MAX &&
        mp_RTPSParticipant->getRTPSParticipantAttributes().throughputController.periodMillisecs != 0)
    {
        attributes.mode = ASYNCHRONOUS_WRITER;
    }
}

bool EDPSimple::createSEDPEndpoints()
{
    WriterAttributes watt;
    ReaderAttributes ratt;
    HistoryAttributes reader_history_att;
    HistoryAttributes writer_history_att;
    bool created = true;
    RTPSReader* raux = nullptr;
    RTPSWriter* waux = nullptr;

    set_builtin_reader_history_attributes(reader_history_att);
    set_builtin_writer_history_attributes(writer_history_att);
    set_builtin_reader_attributes(ratt);
    set_builtin_writer_attributes(watt);

    publications_listener_ = new EDPSimplePUBListener(this);
    subscriptions_listener_ = new EDPSimpleSUBListener(this);

    if(m_discovery.discovery_config.m_simpleEDP.use_PublicationWriterANDSubscriptionReader)
    {
        publications_writer_.second = new WriterHistory(writer_history_att);
        created &=this->mp_RTPSParticipant->createWriter(&waux, watt, publications_writer_.second,
                publications_listener_, c_EntityId_SEDPPubWriter, true);

        if(created)
        {
            publications_writer_.first = dynamic_cast<StatefulWriter*>(waux);
            logInfo(RTPS_EDP,"SEDP Publication Writer created");
        }
        else
        {
            delete(publications_writer_.second);
            publications_writer_.second = nullptr;
        }

        subscriptions_reader_.second = new ReaderHistory(reader_history_att);
        created &=this->mp_RTPSParticipant->createReader(&raux, ratt, subscriptions_reader_.second,
                subscriptions_listener_, c_EntityId_SEDPSubReader, true);

        if(created)
        {
            subscriptions_reader_.first = dynamic_cast<StatefulReader*>(raux);
            logInfo(RTPS_EDP,"SEDP Subscription Reader created");
        }
        else
        {
            delete(subscriptions_reader_.second);
            subscriptions_reader_.second = nullptr;
        }
    }
    if(m_discovery.discovery_config.m_simpleEDP.use_PublicationReaderANDSubscriptionWriter)
    {
        publications_reader_.second = new ReaderHistory(reader_history_att);
        created &=this->mp_RTPSParticipant->createReader(&raux, ratt, publications_reader_.second,
                publications_listener_, c_EntityId_SEDPPubReader, true);

        if(created)
        {
            publications_reader_.first = dynamic_cast<StatefulReader*>(raux);
            logInfo(RTPS_EDP,"SEDP Publication Reader created");

        }
        else
        {
            delete(publications_reader_.second);
            publications_reader_.second = nullptr;
        }

        subscriptions_writer_.second = new WriterHistory(writer_history_att);
        created &=this->mp_RTPSParticipant->createWriter(&waux, watt, subscriptions_writer_.second,
                subscriptions_listener_, c_EntityId_SEDPSubWriter, true);

        if(created)
        {
            subscriptions_writer_.first = dynamic_cast<StatefulWriter*>(waux);
            logInfo(RTPS_EDP,"SEDP Subscription Writer created");

        }
        else
        {
            delete(subscriptions_writer_.second);
            subscriptions_writer_.second = nullptr;
        }
    }
    logInfo(RTPS_EDP,"Creation finished");
    return created;
}

#if HAVE_SECURITY
bool EDPSimple::create_sedp_secure_endpoints()
{
    WriterAttributes watt;
    ReaderAttributes ratt;
    HistoryAttributes reader_history_att;
    HistoryAttributes writer_history_att;
    bool created = true;
    RTPSReader* raux = nullptr;
    RTPSWriter* waux = nullptr;

    set_builtin_reader_history_attributes(reader_history_att);
    set_builtin_writer_history_attributes(writer_history_att);
    set_builtin_reader_attributes(ratt);
    set_builtin_writer_attributes(watt);

<<<<<<< HEAD
    const security::ParticipantSecurityAttributes& part_attr = mp_RTPSParticipant->security_attributes();

    ratt.endpoint.security_attributes().is_submessage_protected = part_attr.is_discovery_protected;
    ratt.endpoint.security_attributes().plugin_endpoint_attributes = PLUGIN_ENDPOINT_SECURITY_ATTRIBUTES_FLAG_IS_VALID;

    watt.endpoint.security_attributes().is_submessage_protected = part_attr.is_discovery_protected;
    watt.endpoint.security_attributes().plugin_endpoint_attributes = PLUGIN_ENDPOINT_SECURITY_ATTRIBUTES_FLAG_IS_VALID;

    if (part_attr.is_discovery_protected)
=======
    if(m_discovery.discovery_config.m_simpleEDP.enable_builtin_secure_publications_writer_and_subscriptions_reader)
>>>>>>> 39fa6011
    {
        security::PluginParticipantSecurityAttributes plugin_part_attr(part_attr.plugin_participant_attributes);

        if (plugin_part_attr.is_discovery_encrypted)
        {
            ratt.endpoint.security_attributes().plugin_endpoint_attributes |= 
                PLUGIN_ENDPOINT_SECURITY_ATTRIBUTES_FLAG_IS_SUBMESSAGE_ENCRYPTED;
            watt.endpoint.security_attributes().plugin_endpoint_attributes |=
                PLUGIN_ENDPOINT_SECURITY_ATTRIBUTES_FLAG_IS_SUBMESSAGE_ENCRYPTED;
        }
        if (plugin_part_attr.is_discovery_origin_authenticated)
        {
            ratt.endpoint.security_attributes().plugin_endpoint_attributes |= 
                PLUGIN_ENDPOINT_SECURITY_ATTRIBUTES_FLAG_IS_SUBMESSAGE_ORIGIN_AUTHENTICATED;
            watt.endpoint.security_attributes().plugin_endpoint_attributes |=
                PLUGIN_ENDPOINT_SECURITY_ATTRIBUTES_FLAG_IS_SUBMESSAGE_ORIGIN_AUTHENTICATED;
        }
    }

    if(m_discovery.m_simpleEDP.enable_builtin_secure_publications_writer_and_subscriptions_reader)
    {
        publications_secure_writer_.second = new WriterHistory(writer_history_att);
        created &=this->mp_RTPSParticipant->createWriter(&waux, watt, publications_secure_writer_.second,
                publications_listener_, sedp_builtin_publications_secure_writer, true);

        if(created)
        {
            publications_secure_writer_.first = dynamic_cast<StatefulWriter*>(waux);
            logInfo(RTPS_EDP,"SEDP Publication Writer created");
        }
        else
        {
            delete(publications_secure_writer_.second);
            publications_secure_writer_.second = nullptr;
        }
        subscriptions_secure_reader_.second = new ReaderHistory(reader_history_att);
        created &=this->mp_RTPSParticipant->createReader(&raux, ratt, subscriptions_secure_reader_.second,
                subscriptions_listener_, sedp_builtin_subscriptions_secure_reader, true);

        if(created)
        {
            subscriptions_secure_reader_.first = dynamic_cast<StatefulReader*>(raux);
            logInfo(RTPS_EDP,"SEDP Subscription Reader created");
        }
        else
        {
            delete(subscriptions_secure_reader_.second);
            subscriptions_secure_reader_.second = nullptr;
        }
    }

    if(m_discovery.discovery_config.m_simpleEDP.enable_builtin_secure_subscriptions_writer_and_publications_reader)
    {
        publications_secure_reader_.second = new ReaderHistory(reader_history_att);
        created &=this->mp_RTPSParticipant->createReader(&raux, ratt, publications_secure_reader_.second,
                publications_listener_, sedp_builtin_publications_secure_reader, true);

        if(created)
        {
            publications_secure_reader_.first = dynamic_cast<StatefulReader*>(raux);
            logInfo(RTPS_EDP,"SEDP Publication Reader created");

        }
        else
        {
            delete(publications_secure_reader_.second);
            publications_secure_reader_.second = nullptr;
        }

        subscriptions_secure_writer_.second = new WriterHistory(writer_history_att);
        created &=this->mp_RTPSParticipant->createWriter(&waux, watt, subscriptions_secure_writer_.second,
            subscriptions_listener_, sedp_builtin_subscriptions_secure_writer, true);

        if(created)
        {
            subscriptions_secure_writer_.first = dynamic_cast<StatefulWriter*>(waux);
            logInfo(RTPS_EDP,"SEDP Subscription Writer created");

        }
        else
        {
            delete(subscriptions_secure_writer_.second);
            subscriptions_secure_writer_.second = nullptr;
        }
    }
    logInfo(RTPS_EDP,"Creation finished");
    return created;
}
#endif

bool EDPSimple::processLocalReaderProxyData(RTPSReader* local_reader, ReaderProxyData* rdata)
{
    logInfo(RTPS_EDP,rdata->guid().entityId);
    (void)local_reader;

    auto* writer = &subscriptions_writer_;

#if HAVE_SECURITY
    if(local_reader->getAttributes().security_attributes().is_discovery_protected)
    {
        writer = &subscriptions_secure_writer_;
    }
#endif

    if(writer->first != nullptr)
    {
        // TODO(Ricardo) Write a getCdrSerializedPayload for ReaderProxyData.
        CacheChange_t* change = writer->first->new_change([]() -> uint32_t {return DISCOVERY_SUBSCRIPTION_DATA_MAX_SIZE;},
                ALIVE,rdata->key());

        if(change !=nullptr)
        {
            CDRMessage_t aux_msg(change->serializedPayload);

#if __BIG_ENDIAN__
            change->serializedPayload.encapsulation = (uint16_t)PL_CDR_BE;
            aux_msg.msg_endian = BIGEND;
#else
            change->serializedPayload.encapsulation = (uint16_t)PL_CDR_LE;
            aux_msg.msg_endian =  LITTLEEND;
#endif

            rdata->writeToCDRMessage(&aux_msg, true);
            change->serializedPayload.length = (uint16_t)aux_msg.length;

            {
                std::unique_lock<std::recursive_timed_mutex> lock(*writer->second->getMutex());
                for(auto ch = writer->second->changesBegin(); ch != writer->second->changesEnd(); ++ch)
                {
                    if((*ch)->instanceHandle == change->instanceHandle)
                    {
                        writer->second->remove_change(*ch);
                        break;
                    }
                }
            }

            writer->second->add_change(change);

            return true;
        }

        return false;
    }

    return true;
}

bool EDPSimple::processLocalWriterProxyData(RTPSWriter* local_writer, WriterProxyData* wdata)
{
    logInfo(RTPS_EDP, wdata->guid().entityId);
    (void)local_writer;

    auto* writer = &publications_writer_;

#if HAVE_SECURITY
    if(local_writer->getAttributes().security_attributes().is_discovery_protected)
    {
        writer = &publications_secure_writer_;
    }
#endif

    if(writer->first !=nullptr)
    {
        CacheChange_t* change = writer->first->new_change([]() -> uint32_t {return DISCOVERY_PUBLICATION_DATA_MAX_SIZE;},
                ALIVE, wdata->key());
        if(change != nullptr)
        {
            CDRMessage_t aux_msg(change->serializedPayload);

#if __BIG_ENDIAN__
            change->serializedPayload.encapsulation = (uint16_t)PL_CDR_BE;
            aux_msg.msg_endian = BIGEND;
#else
            change->serializedPayload.encapsulation = (uint16_t)PL_CDR_LE;
            aux_msg.msg_endian =  LITTLEEND;
#endif

            wdata->writeToCDRMessage(&aux_msg, true);
            change->serializedPayload.length = (uint16_t)aux_msg.length;

            {
                std::unique_lock<std::recursive_timed_mutex> lock(*writer->second->getMutex());
                for(auto ch = writer->second->changesBegin(); ch != writer->second->changesEnd(); ++ch)
                {
                    if((*ch)->instanceHandle == change->instanceHandle)
                    {
                        writer->second->remove_change(*ch);
                        break;
                    }
                }
            }

            writer->second->add_change(change);

            return true;
        }
        return false;
    }
    return true;
}

bool EDPSimple::removeLocalWriter(RTPSWriter* W)
{
    logInfo(RTPS_EDP,W->getGuid().entityId);

    auto* writer = &publications_writer_;

#if HAVE_SECURITY
    if(W->getAttributes().security_attributes().is_discovery_protected)
    {
        writer = &publications_secure_writer_;
    }
#endif

    if(writer->first!=nullptr)
    {
        InstanceHandle_t iH;
        iH = W->getGuid();
        CacheChange_t* change = writer->first->new_change([]() -> uint32_t {return DISCOVERY_PUBLICATION_DATA_MAX_SIZE;},
                NOT_ALIVE_DISPOSED_UNREGISTERED,iH);
        if(change != nullptr)
        {
            {
                std::lock_guard<std::recursive_timed_mutex> guard(*writer->second->getMutex());
                for(auto ch = writer->second->changesBegin(); ch != writer->second->changesEnd(); ++ch)
                {
                    if((*ch)->instanceHandle == change->instanceHandle)
                    {
                        writer->second->remove_change(*ch);
                        break;
                    }
                }

            }

            writer->second->add_change(change);
        }
    }
    return mp_PDP->removeWriterProxyData(W->getGuid());
}

bool EDPSimple::removeLocalReader(RTPSReader* R)
{
    logInfo(RTPS_EDP,R->getGuid().entityId);

    auto* writer = &subscriptions_writer_;

#if HAVE_SECURITY
    if(R->getAttributes().security_attributes().is_discovery_protected)
    {
        writer = &subscriptions_secure_writer_;
    }
#endif

    if(writer->first!=nullptr)
    {
        InstanceHandle_t iH;
        iH = (R->getGuid());
        CacheChange_t* change = writer->first->new_change([]() -> uint32_t {return DISCOVERY_SUBSCRIPTION_DATA_MAX_SIZE;},
                NOT_ALIVE_DISPOSED_UNREGISTERED,iH);
        if(change != nullptr)
        {
            {
                std::lock_guard<std::recursive_timed_mutex> guard(*writer->second->getMutex());
                for(auto ch = writer->second->changesBegin(); ch != writer->second->changesEnd(); ++ch)
                {
                    if((*ch)->instanceHandle == change->instanceHandle)
                    {
                        writer->second->remove_change(*ch);
                        break;
                    }
                }
            }

            writer->second->add_change(change);
        }
    }
    return mp_PDP->removeReaderProxyData(R->getGuid());
}

void EDPSimple::assignRemoteEndpoints(const ParticipantProxyData& pdata)
{
    logInfo(RTPS_EDP,"New DPD received, adding remote endpoints to our SimpleEDP endpoints");
    const NetworkFactory& network = mp_RTPSParticipant->network_factory();
    uint32_t endp = pdata.m_availableBuiltinEndpoints;
    uint32_t auxendp = endp;
    auxendp &=DISC_BUILTIN_ENDPOINT_PUBLICATION_ANNOUNCER;

    std::lock_guard<std::mutex> data_guard(temp_data_lock_);

    temp_reader_proxy_data_.clear();
    temp_reader_proxy_data_.m_expectsInlineQos = false;
    temp_reader_proxy_data_.guid().guidPrefix = pdata.m_guid.guidPrefix;
    temp_reader_proxy_data_.set_locators(pdata.metatraffic_locators, network, true);
    temp_reader_proxy_data_.m_qos.m_durability.kind = TRANSIENT_LOCAL_DURABILITY_QOS;
    temp_reader_proxy_data_.m_qos.m_reliability.kind = RELIABLE_RELIABILITY_QOS;

    temp_writer_proxy_data_.clear();
    temp_writer_proxy_data_.guid().guidPrefix = pdata.m_guid.guidPrefix;
    temp_writer_proxy_data_.persistence_guid().guidPrefix = pdata.m_guid.guidPrefix;
    temp_writer_proxy_data_.set_locators(pdata.metatraffic_locators, network, true);
    temp_writer_proxy_data_.m_qos.m_durability.kind = TRANSIENT_LOCAL_DURABILITY_QOS;
    temp_writer_proxy_data_.m_qos.m_reliability.kind = RELIABLE_RELIABILITY_QOS;

    //FIXME: FIX TO NOT FAIL WITH BAD BUILTIN ENDPOINT SET
    //auxendp = 1;
    if(auxendp!=0 && publications_reader_.first!=nullptr) //Exist Pub Writer and i have pub reader
    {
        logInfo(RTPS_EDP,"Adding SEDP Pub Writer to my Pub Reader");
<<<<<<< HEAD
        temp_writer_proxy_data_.guid().entityId = c_EntityId_SEDPPubWriter;
        temp_writer_proxy_data_.persistence_guid().entityId = c_EntityId_SEDPPubWriter;
        publications_reader_.first->matched_writer_add(temp_writer_proxy_data_);
=======
        RemoteWriterAttributes watt(pdata.m_VendorId);
        watt.guid.guidPrefix = pdata.m_guid.guidPrefix;
        watt.guid.entityId = c_EntityId_SEDPPubWriter;
        watt.endpoint.persistence_guid = watt.guid;
        watt.endpoint.unicastLocatorList = pdata.m_metatrafficUnicastLocatorList;
        watt.endpoint.multicastLocatorList = pdata.m_metatrafficMulticastLocatorList;
        //watt.endpoint.remoteLocatorList = m_discovery.initialPeersList;

        // TODO remove the join when Reader and Writer match functions are updated
        watt.endpoint.remoteLocatorList.push_back(pdata.m_metatrafficUnicastLocatorList);
        watt.endpoint.remoteLocatorList.push_back(pdata.m_metatrafficMulticastLocatorList);

        watt.endpoint.reliabilityKind = RELIABLE;
        watt.endpoint.durabilityKind = TRANSIENT_LOCAL;
        publications_reader_.first->matched_writer_add(watt);
>>>>>>> 39fa6011
    }
    auxendp = endp;
    auxendp &=DISC_BUILTIN_ENDPOINT_PUBLICATION_DETECTOR;
    //FIXME: FIX TO NOT FAIL WITH BAD BUILTIN ENDPOINT SET
    //auxendp = 1;
    if(auxendp!=0 && publications_writer_.first!=nullptr) //Exist Pub Detector
    {
        logInfo(RTPS_EDP,"Adding SEDP Pub Reader to my Pub Writer");
<<<<<<< HEAD
        temp_reader_proxy_data_.guid().entityId = c_EntityId_SEDPPubReader;
        publications_writer_.first->matched_reader_add(temp_reader_proxy_data_);
=======
        RemoteReaderAttributes ratt(pdata.m_VendorId);
        ratt.expectsInlineQos = false;
        ratt.guid.guidPrefix = pdata.m_guid.guidPrefix;
        ratt.guid.entityId = c_EntityId_SEDPPubReader;
        ratt.endpoint.unicastLocatorList = pdata.m_metatrafficUnicastLocatorList;
        ratt.endpoint.multicastLocatorList = pdata.m_metatrafficMulticastLocatorList;
        //ratt.endpoint.remoteLocatorList = m_discovery.initialPeersList;

        ratt.endpoint.durabilityKind = TRANSIENT_LOCAL;
        ratt.endpoint.reliabilityKind = RELIABLE;
        publications_writer_.first->matched_reader_add(ratt);
>>>>>>> 39fa6011
    }
    auxendp = endp;
    auxendp &= DISC_BUILTIN_ENDPOINT_SUBSCRIPTION_ANNOUNCER;
    //FIXME: FIX TO NOT FAIL WITH BAD BUILTIN ENDPOINT SET
    //auxendp = 1;
    if(auxendp!=0 && subscriptions_reader_.first!=nullptr) //Exist Pub Announcer
    {
        logInfo(RTPS_EDP,"Adding SEDP Sub Writer to my Sub Reader");
<<<<<<< HEAD
        temp_writer_proxy_data_.guid().entityId = c_EntityId_SEDPSubWriter;
        temp_writer_proxy_data_.persistence_guid().entityId = c_EntityId_SEDPSubWriter;
        subscriptions_reader_.first->matched_writer_add(temp_writer_proxy_data_);
=======
        RemoteWriterAttributes watt(pdata.m_VendorId);
        watt.guid.guidPrefix = pdata.m_guid.guidPrefix;
        watt.guid.entityId = c_EntityId_SEDPSubWriter;
        watt.endpoint.persistence_guid = watt.guid;
        watt.endpoint.unicastLocatorList = pdata.m_metatrafficUnicastLocatorList;
        watt.endpoint.multicastLocatorList = pdata.m_metatrafficMulticastLocatorList;
        //watt.endpoint.remoteLocatorList = m_discovery.initialPeersList;

        // TODO remove the join when Reader and Writer match functions are updated
        watt.endpoint.remoteLocatorList.push_back(pdata.m_metatrafficUnicastLocatorList);
        watt.endpoint.remoteLocatorList.push_back(pdata.m_metatrafficMulticastLocatorList);

        watt.endpoint.reliabilityKind = RELIABLE;
        watt.endpoint.durabilityKind = TRANSIENT_LOCAL;
        subscriptions_reader_.first->matched_writer_add(watt);
>>>>>>> 39fa6011
    }
    auxendp = endp;
    auxendp &= DISC_BUILTIN_ENDPOINT_SUBSCRIPTION_DETECTOR;
    //FIXME: FIX TO NOT FAIL WITH BAD BUILTIN ENDPOINT SET
    //auxendp = 1;
    if(auxendp!=0 && subscriptions_writer_.first!=nullptr) //Exist Pub Announcer
    {
        logInfo(RTPS_EDP,"Adding SEDP Sub Reader to my Sub Writer");
<<<<<<< HEAD
        temp_reader_proxy_data_.guid().entityId = c_EntityId_SEDPSubReader;
        subscriptions_writer_.first->matched_reader_add(temp_reader_proxy_data_);
=======
        RemoteReaderAttributes ratt(pdata.m_VendorId);
        ratt.expectsInlineQos = false;
        ratt.guid.guidPrefix = pdata.m_guid.guidPrefix;
        ratt.guid.entityId = c_EntityId_SEDPSubReader;
        ratt.endpoint.unicastLocatorList = pdata.m_metatrafficUnicastLocatorList;
        ratt.endpoint.multicastLocatorList = pdata.m_metatrafficMulticastLocatorList;
        //ratt.endpoint.remoteLocatorList = m_discovery.initialPeersList;

        ratt.endpoint.durabilityKind = TRANSIENT_LOCAL;
        ratt.endpoint.reliabilityKind = RELIABLE;
        subscriptions_writer_.first->matched_reader_add(ratt);
>>>>>>> 39fa6011
    }

#if HAVE_SECURITY
    auxendp = endp;
    auxendp &= DISC_BUILTIN_ENDPOINT_PUBLICATION_SECURE_ANNOUNCER;
    //FIXME: FIX TO NOT FAIL WITH BAD BUILTIN ENDPOINT SET
    //auxendp = 1;
    if(auxendp != 0 && publications_secure_reader_.first != nullptr)
    {
        temp_writer_proxy_data_.guid().entityId = sedp_builtin_publications_secure_writer;
        temp_writer_proxy_data_.persistence_guid().entityId = sedp_builtin_publications_secure_writer;
        if(!mp_RTPSParticipant->security_manager().discovered_builtin_writer(
                    publications_secure_reader_.first->getGuid(), pdata.m_guid, temp_writer_proxy_data_,
                    publications_secure_reader_.first->getAttributes().security_attributes()))
        {
            logError(RTPS_EDP, "Security manager returns an error for writer " <<
                    publications_secure_reader_.first->getGuid());
        }
    }

    auxendp = endp;
    auxendp &= DISC_BUILTIN_ENDPOINT_PUBLICATION_SECURE_DETECTOR;
    //FIXME: FIX TO NOT FAIL WITH BAD BUILTIN ENDPOINT SET
    //auxendp = 1;
    if(auxendp != 0 && publications_secure_writer_.first!=nullptr)
    {
        temp_reader_proxy_data_.guid().entityId = sedp_builtin_publications_secure_reader;
        if(!mp_RTPSParticipant->security_manager().discovered_builtin_reader(
                    publications_secure_writer_.first->getGuid(), pdata.m_guid, temp_reader_proxy_data_,
                    publications_secure_writer_.first->getAttributes().security_attributes()))
        {
            logError(RTPS_EDP, "Security manager returns an error for writer " <<
                    publications_secure_writer_.first->getGuid());
        }
    }

    auxendp = endp;
    auxendp &= DISC_BUILTIN_ENDPOINT_SUBSCRIPTION_SECURE_ANNOUNCER;
    //FIXME: FIX TO NOT FAIL WITH BAD BUILTIN ENDPOINT SET
    //auxendp = 1;
    if(auxendp != 0 && subscriptions_secure_reader_.first != nullptr)
    {
        temp_writer_proxy_data_.guid().entityId = sedp_builtin_subscriptions_secure_writer;
        temp_writer_proxy_data_.persistence_guid().entityId = sedp_builtin_subscriptions_secure_writer;
        if(!mp_RTPSParticipant->security_manager().discovered_builtin_writer(
                    subscriptions_secure_reader_.first->getGuid(), pdata.m_guid, temp_writer_proxy_data_,
                    subscriptions_secure_reader_.first->getAttributes().security_attributes()))
        {
            logError(RTPS_EDP, "Security manager returns an error for writer " <<
                    subscriptions_secure_reader_.first->getGuid());
        }
    }

    auxendp = endp;
    auxendp &= DISC_BUILTIN_ENDPOINT_SUBSCRIPTION_SECURE_DETECTOR;
    //FIXME: FIX TO NOT FAIL WITH BAD BUILTIN ENDPOINT SET
    //auxendp = 1;
    if(auxendp != 0 && subscriptions_secure_writer_.first!=nullptr)
    {
        logInfo(RTPS_EDP,"Adding SEDP Sub Reader to my Sub Writer");
        temp_reader_proxy_data_.guid().entityId = sedp_builtin_subscriptions_secure_reader;
        if(!mp_RTPSParticipant->security_manager().discovered_builtin_reader(
                    subscriptions_secure_writer_.first->getGuid(), pdata.m_guid, temp_reader_proxy_data_,
                    subscriptions_secure_writer_.first->getAttributes().security_attributes()))
        {
            logError(RTPS_EDP, "Security manager returns an error for writer " <<
                    subscriptions_secure_writer_.first->getGuid());
        }
    }
#endif
}

void EDPSimple::removeRemoteEndpoints(ParticipantProxyData* pdata)
{
    logInfo(RTPS_EDP,"For RTPSParticipant: "<<pdata->m_guid);

    GUID_t tmp_guid;
    tmp_guid.guidPrefix = pdata->m_guid.guidPrefix;

    uint32_t endp = pdata->m_availableBuiltinEndpoints;
    uint32_t auxendp = endp;
    auxendp &=DISC_BUILTIN_ENDPOINT_PUBLICATION_ANNOUNCER;
    //FIXME: FIX TO NOT FAIL WITH BAD BUILTIN ENDPOINT SET
    //auxendp = 1;
    if(auxendp!=0 && publications_reader_.first!=nullptr) //Exist Pub Writer and i have pub reader
    {
        tmp_guid.entityId = c_EntityId_SEDPPubWriter;
        publications_reader_.first->matched_writer_remove(tmp_guid);
    }
    auxendp = endp;
    auxendp &=DISC_BUILTIN_ENDPOINT_PUBLICATION_DETECTOR;
    //FIXME: FIX TO NOT FAIL WITH BAD BUILTIN ENDPOINT SET
    //auxendp = 1;
    if(auxendp!=0 && publications_writer_.first!=nullptr) //Exist Pub Detector
    {
        tmp_guid.entityId = c_EntityId_SEDPPubReader;
        publications_writer_.first->matched_reader_remove(tmp_guid);
    }
    auxendp = endp;
    auxendp &= DISC_BUILTIN_ENDPOINT_SUBSCRIPTION_ANNOUNCER;
    //FIXME: FIX TO NOT FAIL WITH BAD BUILTIN ENDPOINT SET
    //auxendp = 1;
    if(auxendp!=0 && subscriptions_reader_.first!=nullptr) //Exist Pub Announcer
    {
        logInfo(RTPS_EDP,"Adding SEDP Sub Writer to my Sub Reader");
        tmp_guid.entityId = c_EntityId_SEDPSubWriter;
        subscriptions_reader_.first->matched_writer_remove(tmp_guid);
    }
    auxendp = endp;
    auxendp &= DISC_BUILTIN_ENDPOINT_SUBSCRIPTION_DETECTOR;
    //FIXME: FIX TO NOT FAIL WITH BAD BUILTIN ENDPOINT SET
    //auxendp = 1;
    if(auxendp!=0 && subscriptions_writer_.first!=nullptr) //Exist Pub Announcer
    {
        logInfo(RTPS_EDP,"Adding SEDP Sub Reader to my Sub Writer");
        tmp_guid.entityId = c_EntityId_SEDPSubReader;
        subscriptions_writer_.first->matched_reader_remove(tmp_guid);
    }

#if HAVE_SECURITY
    auxendp = endp;
    auxendp &= DISC_BUILTIN_ENDPOINT_PUBLICATION_SECURE_ANNOUNCER;
    //FIXME: FIX TO NOT FAIL WITH BAD BUILTIN ENDPOINT SET
    //auxendp = 1;
    if(auxendp != 0 && publications_secure_reader_.first != nullptr)
    {
        tmp_guid.entityId = sedp_builtin_publications_secure_writer;
        if(publications_secure_reader_.first->matched_writer_remove(tmp_guid))
        {
            mp_RTPSParticipant->security_manager().remove_writer(
                    publications_secure_reader_.first->getGuid(), pdata->m_guid, tmp_guid);
        }
    }

    auxendp = endp;
    auxendp &= DISC_BUILTIN_ENDPOINT_PUBLICATION_SECURE_DETECTOR;
    //FIXME: FIX TO NOT FAIL WITH BAD BUILTIN ENDPOINT SET
    //auxendp = 1;
    if(auxendp != 0 && publications_secure_writer_.first != nullptr)
    {
        tmp_guid.entityId = sedp_builtin_publications_secure_reader;
        if(publications_secure_writer_.first->matched_reader_remove(tmp_guid))
        {
            mp_RTPSParticipant->security_manager().remove_reader(
                    publications_secure_writer_.first->getGuid(), pdata->m_guid, tmp_guid);
        }
    }

    auxendp = endp;
    auxendp &= DISC_BUILTIN_ENDPOINT_SUBSCRIPTION_SECURE_ANNOUNCER;
    //FIXME: FIX TO NOT FAIL WITH BAD BUILTIN ENDPOINT SET
    //auxendp = 1;
    if(auxendp != 0 && subscriptions_secure_reader_.first != nullptr)
    {
        logInfo(RTPS_EDP,"Adding SEDP Sub Writer to my Sub Reader");
        tmp_guid.entityId = sedp_builtin_subscriptions_secure_writer;
        if(subscriptions_secure_reader_.first->matched_writer_remove(tmp_guid))
        {
            mp_RTPSParticipant->security_manager().remove_writer(
                    subscriptions_secure_reader_.first->getGuid(), pdata->m_guid, tmp_guid);
        }
    }
    auxendp = endp;
    auxendp &= DISC_BUILTIN_ENDPOINT_SUBSCRIPTION_SECURE_DETECTOR;
    //FIXME: FIX TO NOT FAIL WITH BAD BUILTIN ENDPOINT SET
    //auxendp = 1;
    if(auxendp != 0 && subscriptions_secure_writer_.first!=nullptr)
    {
        logInfo(RTPS_EDP,"Adding SEDP Sub Reader to my Sub Writer");
        tmp_guid.entityId = sedp_builtin_subscriptions_secure_reader;
        if(subscriptions_secure_writer_.first->matched_reader_remove(tmp_guid))
        {
            mp_RTPSParticipant->security_manager().remove_reader(
                    subscriptions_secure_writer_.first->getGuid(), pdata->m_guid, tmp_guid);
        }
    }
#endif
}

bool EDPSimple::areRemoteEndpointsMatched(const ParticipantProxyData* pdata)
{
    uint32_t endp = pdata->m_availableBuiltinEndpoints;

    uint32_t auxendp = endp;
    auxendp &= DISC_BUILTIN_ENDPOINT_PUBLICATION_ANNOUNCER;
    if (auxendp != 0 && publications_reader_.first != nullptr) //Exist Pub Writer and I have Pub Reader
    {
        RemoteWriterAttributes watt(pdata->m_VendorId);
        watt.guid.guidPrefix = pdata->m_guid.guidPrefix;
        watt.guid.entityId = c_EntityId_SEDPPubWriter;
        watt.endpoint.persistence_guid = watt.guid;
        watt.endpoint.reliabilityKind = RELIABLE;
        watt.endpoint.durabilityKind = TRANSIENT_LOCAL;

        if (!publications_reader_.first->matched_writer_is_matched(watt))
            return false;
    }

    auxendp = endp;
    auxendp &= DISC_BUILTIN_ENDPOINT_PUBLICATION_DETECTOR;
    if (auxendp != 0 && publications_writer_.first != nullptr) //Exist Pub Detector
    {
        RemoteReaderAttributes ratt(pdata->m_VendorId);
        ratt.expectsInlineQos = false;
        ratt.guid.guidPrefix = pdata->m_guid.guidPrefix;
        ratt.guid.entityId = c_EntityId_SEDPPubReader;
        ratt.endpoint.durabilityKind = TRANSIENT_LOCAL;
        ratt.endpoint.reliabilityKind = RELIABLE;

        if (!publications_writer_.first->matched_reader_is_matched(ratt))
            return false;
    }

    auxendp = endp;
    auxendp &= DISC_BUILTIN_ENDPOINT_SUBSCRIPTION_ANNOUNCER;
    if (auxendp != 0 && subscriptions_reader_.first != nullptr) //Exist Pub Announcer
    {
        RemoteWriterAttributes watt(pdata->m_VendorId);
        watt.guid.guidPrefix = pdata->m_guid.guidPrefix;
        watt.guid.entityId = c_EntityId_SEDPSubWriter;
        watt.endpoint.persistence_guid = watt.guid;
        watt.endpoint.reliabilityKind = RELIABLE;
        watt.endpoint.durabilityKind = TRANSIENT_LOCAL;

        if (!subscriptions_reader_.first->matched_writer_is_matched(watt))
            return false;
    }

    auxendp = endp;
    auxendp &= DISC_BUILTIN_ENDPOINT_SUBSCRIPTION_DETECTOR;
    if (auxendp != 0 && subscriptions_writer_.first != nullptr) //Exist Pub Announcer
    {
        RemoteReaderAttributes ratt(pdata->m_VendorId);
        ratt.expectsInlineQos = false;
        ratt.guid.guidPrefix = pdata->m_guid.guidPrefix;
        ratt.guid.entityId = c_EntityId_SEDPSubReader;
        ratt.endpoint.durabilityKind = TRANSIENT_LOCAL;
        ratt.endpoint.reliabilityKind = RELIABLE;

        if (!subscriptions_writer_.first->matched_reader_is_matched(ratt))
            return false;
    }

    return true;
}

#if HAVE_SECURITY
bool EDPSimple::pairing_remote_writer_with_local_builtin_reader_after_security(const GUID_t& local_reader,
        const WriterProxyData& remote_writer_data)
{
    bool returned_value = false;

    if(local_reader.entityId == sedp_builtin_publications_secure_reader)
    {
        publications_secure_reader_.first->matched_writer_add(remote_writer_data);
        returned_value = true;
    }
    else if(local_reader.entityId == sedp_builtin_subscriptions_secure_reader)
    {
        subscriptions_secure_reader_.first->matched_writer_add(remote_writer_data);
        returned_value = true;
    }

    return returned_value;
}

bool EDPSimple::pairing_remote_reader_with_local_builtin_writer_after_security(const GUID_t& local_writer,
        const ReaderProxyData& remote_reader_data)
{
    bool returned_value = false;

    if(local_writer.entityId == sedp_builtin_publications_secure_writer)
    {
        publications_secure_writer_.first->matched_reader_add(remote_reader_data);
        returned_value = true;
    }
    else if(local_writer.entityId == sedp_builtin_subscriptions_secure_writer)
    {
        subscriptions_secure_writer_.first->matched_reader_add(remote_reader_data);
        returned_value = true;
    }

    return returned_value;
}
#endif

} /* namespace rtps */
} /* namespace fastrtps */
} /* namespace eprosima */<|MERGE_RESOLUTION|>--- conflicted
+++ resolved
@@ -355,7 +355,6 @@
     set_builtin_reader_attributes(ratt);
     set_builtin_writer_attributes(watt);
 
-<<<<<<< HEAD
     const security::ParticipantSecurityAttributes& part_attr = mp_RTPSParticipant->security_attributes();
 
     ratt.endpoint.security_attributes().is_submessage_protected = part_attr.is_discovery_protected;
@@ -365,9 +364,6 @@
     watt.endpoint.security_attributes().plugin_endpoint_attributes = PLUGIN_ENDPOINT_SECURITY_ATTRIBUTES_FLAG_IS_VALID;
 
     if (part_attr.is_discovery_protected)
-=======
-    if(m_discovery.discovery_config.m_simpleEDP.enable_builtin_secure_publications_writer_and_subscriptions_reader)
->>>>>>> 39fa6011
     {
         security::PluginParticipantSecurityAttributes plugin_part_attr(part_attr.plugin_participant_attributes);
 
@@ -387,7 +383,7 @@
         }
     }
 
-    if(m_discovery.m_simpleEDP.enable_builtin_secure_publications_writer_and_subscriptions_reader)
+    if(m_discovery.discovery_config.m_simpleEDP.enable_builtin_secure_publications_writer_and_subscriptions_reader)
     {
         publications_secure_writer_.second = new WriterHistory(writer_history_att);
         created &=this->mp_RTPSParticipant->createWriter(&waux, watt, publications_secure_writer_.second,
@@ -678,27 +674,9 @@
     if(auxendp!=0 && publications_reader_.first!=nullptr) //Exist Pub Writer and i have pub reader
     {
         logInfo(RTPS_EDP,"Adding SEDP Pub Writer to my Pub Reader");
-<<<<<<< HEAD
         temp_writer_proxy_data_.guid().entityId = c_EntityId_SEDPPubWriter;
         temp_writer_proxy_data_.persistence_guid().entityId = c_EntityId_SEDPPubWriter;
         publications_reader_.first->matched_writer_add(temp_writer_proxy_data_);
-=======
-        RemoteWriterAttributes watt(pdata.m_VendorId);
-        watt.guid.guidPrefix = pdata.m_guid.guidPrefix;
-        watt.guid.entityId = c_EntityId_SEDPPubWriter;
-        watt.endpoint.persistence_guid = watt.guid;
-        watt.endpoint.unicastLocatorList = pdata.m_metatrafficUnicastLocatorList;
-        watt.endpoint.multicastLocatorList = pdata.m_metatrafficMulticastLocatorList;
-        //watt.endpoint.remoteLocatorList = m_discovery.initialPeersList;
-
-        // TODO remove the join when Reader and Writer match functions are updated
-        watt.endpoint.remoteLocatorList.push_back(pdata.m_metatrafficUnicastLocatorList);
-        watt.endpoint.remoteLocatorList.push_back(pdata.m_metatrafficMulticastLocatorList);
-
-        watt.endpoint.reliabilityKind = RELIABLE;
-        watt.endpoint.durabilityKind = TRANSIENT_LOCAL;
-        publications_reader_.first->matched_writer_add(watt);
->>>>>>> 39fa6011
     }
     auxendp = endp;
     auxendp &=DISC_BUILTIN_ENDPOINT_PUBLICATION_DETECTOR;
@@ -707,22 +685,8 @@
     if(auxendp!=0 && publications_writer_.first!=nullptr) //Exist Pub Detector
     {
         logInfo(RTPS_EDP,"Adding SEDP Pub Reader to my Pub Writer");
-<<<<<<< HEAD
         temp_reader_proxy_data_.guid().entityId = c_EntityId_SEDPPubReader;
         publications_writer_.first->matched_reader_add(temp_reader_proxy_data_);
-=======
-        RemoteReaderAttributes ratt(pdata.m_VendorId);
-        ratt.expectsInlineQos = false;
-        ratt.guid.guidPrefix = pdata.m_guid.guidPrefix;
-        ratt.guid.entityId = c_EntityId_SEDPPubReader;
-        ratt.endpoint.unicastLocatorList = pdata.m_metatrafficUnicastLocatorList;
-        ratt.endpoint.multicastLocatorList = pdata.m_metatrafficMulticastLocatorList;
-        //ratt.endpoint.remoteLocatorList = m_discovery.initialPeersList;
-
-        ratt.endpoint.durabilityKind = TRANSIENT_LOCAL;
-        ratt.endpoint.reliabilityKind = RELIABLE;
-        publications_writer_.first->matched_reader_add(ratt);
->>>>>>> 39fa6011
     }
     auxendp = endp;
     auxendp &= DISC_BUILTIN_ENDPOINT_SUBSCRIPTION_ANNOUNCER;
@@ -731,27 +695,9 @@
     if(auxendp!=0 && subscriptions_reader_.first!=nullptr) //Exist Pub Announcer
     {
         logInfo(RTPS_EDP,"Adding SEDP Sub Writer to my Sub Reader");
-<<<<<<< HEAD
         temp_writer_proxy_data_.guid().entityId = c_EntityId_SEDPSubWriter;
         temp_writer_proxy_data_.persistence_guid().entityId = c_EntityId_SEDPSubWriter;
         subscriptions_reader_.first->matched_writer_add(temp_writer_proxy_data_);
-=======
-        RemoteWriterAttributes watt(pdata.m_VendorId);
-        watt.guid.guidPrefix = pdata.m_guid.guidPrefix;
-        watt.guid.entityId = c_EntityId_SEDPSubWriter;
-        watt.endpoint.persistence_guid = watt.guid;
-        watt.endpoint.unicastLocatorList = pdata.m_metatrafficUnicastLocatorList;
-        watt.endpoint.multicastLocatorList = pdata.m_metatrafficMulticastLocatorList;
-        //watt.endpoint.remoteLocatorList = m_discovery.initialPeersList;
-
-        // TODO remove the join when Reader and Writer match functions are updated
-        watt.endpoint.remoteLocatorList.push_back(pdata.m_metatrafficUnicastLocatorList);
-        watt.endpoint.remoteLocatorList.push_back(pdata.m_metatrafficMulticastLocatorList);
-
-        watt.endpoint.reliabilityKind = RELIABLE;
-        watt.endpoint.durabilityKind = TRANSIENT_LOCAL;
-        subscriptions_reader_.first->matched_writer_add(watt);
->>>>>>> 39fa6011
     }
     auxendp = endp;
     auxendp &= DISC_BUILTIN_ENDPOINT_SUBSCRIPTION_DETECTOR;
@@ -760,22 +706,8 @@
     if(auxendp!=0 && subscriptions_writer_.first!=nullptr) //Exist Pub Announcer
     {
         logInfo(RTPS_EDP,"Adding SEDP Sub Reader to my Sub Writer");
-<<<<<<< HEAD
         temp_reader_proxy_data_.guid().entityId = c_EntityId_SEDPSubReader;
         subscriptions_writer_.first->matched_reader_add(temp_reader_proxy_data_);
-=======
-        RemoteReaderAttributes ratt(pdata.m_VendorId);
-        ratt.expectsInlineQos = false;
-        ratt.guid.guidPrefix = pdata.m_guid.guidPrefix;
-        ratt.guid.entityId = c_EntityId_SEDPSubReader;
-        ratt.endpoint.unicastLocatorList = pdata.m_metatrafficUnicastLocatorList;
-        ratt.endpoint.multicastLocatorList = pdata.m_metatrafficMulticastLocatorList;
-        //ratt.endpoint.remoteLocatorList = m_discovery.initialPeersList;
-
-        ratt.endpoint.durabilityKind = TRANSIENT_LOCAL;
-        ratt.endpoint.reliabilityKind = RELIABLE;
-        subscriptions_writer_.first->matched_reader_add(ratt);
->>>>>>> 39fa6011
     }
 
 #if HAVE_SECURITY
@@ -963,14 +895,11 @@
     auxendp &= DISC_BUILTIN_ENDPOINT_PUBLICATION_ANNOUNCER;
     if (auxendp != 0 && publications_reader_.first != nullptr) //Exist Pub Writer and I have Pub Reader
     {
-        RemoteWriterAttributes watt(pdata->m_VendorId);
-        watt.guid.guidPrefix = pdata->m_guid.guidPrefix;
-        watt.guid.entityId = c_EntityId_SEDPPubWriter;
-        watt.endpoint.persistence_guid = watt.guid;
-        watt.endpoint.reliabilityKind = RELIABLE;
-        watt.endpoint.durabilityKind = TRANSIENT_LOCAL;
-
-        if (!publications_reader_.first->matched_writer_is_matched(watt))
+        GUID_t wguid(pdata->m_VendorId);
+        wguid.guidPrefix = pdata->m_guid.guidPrefix;
+        wguid.entityId = c_EntityId_SEDPPubWriter;
+
+        if (!publications_reader_.first->matched_writer_is_matched(wguid))
             return false;
     }
 
@@ -993,14 +922,11 @@
     auxendp &= DISC_BUILTIN_ENDPOINT_SUBSCRIPTION_ANNOUNCER;
     if (auxendp != 0 && subscriptions_reader_.first != nullptr) //Exist Pub Announcer
     {
-        RemoteWriterAttributes watt(pdata->m_VendorId);
-        watt.guid.guidPrefix = pdata->m_guid.guidPrefix;
-        watt.guid.entityId = c_EntityId_SEDPSubWriter;
-        watt.endpoint.persistence_guid = watt.guid;
-        watt.endpoint.reliabilityKind = RELIABLE;
-        watt.endpoint.durabilityKind = TRANSIENT_LOCAL;
-
-        if (!subscriptions_reader_.first->matched_writer_is_matched(watt))
+        GUID_t wguid;
+        wguid.guidPrefix = pdata->m_guid.guidPrefix;
+        wguid.entityId = c_EntityId_SEDPSubWriter;
+
+        if (!subscriptions_reader_.first->matched_writer_is_matched(wguid))
             return false;
     }
 
