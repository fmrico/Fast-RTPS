// Copyright 2016 Proyectos y Sistemas de Mantenimiento SL (eProsima).
//
// Licensed under the Apache License, Version 2.0 (the "License");
// you may not use this file except in compliance with the License.
// You may obtain a copy of the License at
//
//     http://www.apache.org/licenses/LICENSE-2.0
//
// Unless required by applicable law or agreed to in writing, software
// distributed under the License is distributed on an "AS IS" BASIS,
// WITHOUT WARRANTIES OR CONDITIONS OF ANY KIND, either express or implied.
// See the License for the specific language governing permissions and
// limitations under the License.

/*
 * RTPSReader.cpp
 *
*/

#include <fastrtps/rtps/reader/RTPSReader.h>
#include <fastrtps/rtps/history/ReaderHistory.h>
#include <fastrtps/log/Log.h>
#include "FragmentedChangePitStop.h"
#include "ReaderHistoryState.hpp"

#include <fastrtps/rtps/reader/ReaderListener.h>
#include <fastrtps/rtps/resources/ResourceEvent.h>
#include "../participant/RTPSParticipantImpl.h"

#include <foonathan/memory/namespace_alias.hpp>

#include <typeinfo>
#include <algorithm>
#include <chrono>

namespace eprosima {
namespace fastrtps{
namespace rtps {

RTPSReader::RTPSReader(
<<<<<<< HEAD
        RTPSParticipantImpl* pimpl,
        const GUID_t& guid,
        const ReaderAttributes& att,
        ReaderHistory* hist,
        ReaderListener* rlisten)
    : Endpoint(pimpl,guid,att.endpoint)
=======
        RTPSParticipantImpl*pimpl,
        GUID_t& guid,
        ReaderAttributes& att,
        ReaderHistory* hist,
        ReaderListener* rlisten)
    : Endpoint(
          pimpl,
          guid,
          att.endpoint)
>>>>>>> 39fa6011
    , mp_history(hist)
    , mp_listener(rlisten)
    , m_acceptMessagesToUnknownReaders(true)
    , m_acceptMessagesFromUnkownWriters(true)
    , m_expectsInlineQos(att.expectsInlineQos)
<<<<<<< HEAD
    , history_state_(new ReaderHistoryState(att.matched_writers_allocation.initial))
    , fragmentedChangePitStop_(nullptr)
=======
    , fragmentedChangePitStop_(nullptr)
    , liveliness_kind_(att.liveliness_kind_)
    , liveliness_lease_duration_(att.liveliness_lease_duration)
>>>>>>> 39fa6011
{
    mp_history->mp_reader = this;
    mp_history->mp_mutex = &mp_mutex;
    fragmentedChangePitStop_ = new FragmentedChangePitStop(this);
<<<<<<< HEAD
=======

>>>>>>> 39fa6011
    logInfo(RTPS_READER,"RTPSReader created correctly");
}

RTPSReader::~RTPSReader()
{
    logInfo(RTPS_READER,"Removing reader "<<this->getGuid().entityId;);
    delete fragmentedChangePitStop_;
    delete history_state_;
    mp_history->mp_reader = nullptr;
    mp_history->mp_mutex = nullptr;
}

bool RTPSReader::acceptMsgDirectedTo(const EntityId_t& entityId) const
{
    if(entityId == m_guid.entityId)
        return true;
    if(m_acceptMessagesToUnknownReaders && entityId == c_EntityId_Unknown)
        return true;
    else
        return false;
}

bool RTPSReader::reserveCache(
        CacheChange_t** change, 
        uint32_t dataCdrSerializedSize)
{
    return mp_history->reserve_Cache(change, dataCdrSerializedSize);
}

void RTPSReader::releaseCache(CacheChange_t* change)
{
    return mp_history->release_Cache(change);
}

ReaderListener* RTPSReader::getListener() const
{
    return mp_listener;
}

bool RTPSReader::setListener(ReaderListener *target)
{
    mp_listener = target;
    return true;
}

CacheChange_t* RTPSReader::findCacheInFragmentedCachePitStop(
        const SequenceNumber_t& sequence_number,
<<<<<<< HEAD
        const GUID_t& writer_guid) const
=======
        const GUID_t& writer_guid)
>>>>>>> 39fa6011
{
    return fragmentedChangePitStop_->find(sequence_number, writer_guid);
}

void RTPSReader::add_persistence_guid(
         const GUID_t& guid,
         const GUID_t& persistence_guid)
{
    std::lock_guard<std::recursive_timed_mutex> guard(mp_mutex);
    history_state_->persistence_guid_map[guid] = persistence_guid;
    history_state_->persistence_guid_count[persistence_guid]++;
}

void RTPSReader::remove_persistence_guid(
        const GUID_t& guid,
        const GUID_t& persistence_guid)
{
    std::lock_guard<std::recursive_timed_mutex> guard(mp_mutex);
    history_state_->persistence_guid_map.erase(guid);
    auto count = --history_state_->persistence_guid_count[persistence_guid];
    if (count == 0)
    {
        if (m_att.durabilityKind < TRANSIENT)
        {
            history_state_->history_record.erase(persistence_guid);
        }
    }
}

SequenceNumber_t RTPSReader::update_last_notified(
        const GUID_t& guid, 
        const SequenceNumber_t& seq)
{
    SequenceNumber_t ret_val;
    std::lock_guard<std::recursive_timed_mutex> guard(mp_mutex);
    GUID_t guid_to_look = guid;
    auto p_guid = history_state_->persistence_guid_map.find(guid);
    if (p_guid != history_state_->persistence_guid_map.end())
    {
        guid_to_look = p_guid->second;
    }

    auto p_seq = history_state_->history_record.find(guid_to_look);
    if (p_seq != history_state_->history_record.end())
    {
        ret_val = p_seq->second;
    }

    if (ret_val < seq)
    {
        set_last_notified(guid_to_look, seq);
        new_notification_cv_.notify_all();
    }

    return ret_val;
}

SequenceNumber_t RTPSReader::get_last_notified(const GUID_t& guid)
{
    SequenceNumber_t ret_val;
    std::lock_guard<std::recursive_timed_mutex> guard(mp_mutex);
    GUID_t guid_to_look = guid;
    auto p_guid = history_state_->persistence_guid_map.find(guid);
    if (p_guid != history_state_->persistence_guid_map.end())
    {
        guid_to_look = p_guid->second;
    }

    auto p_seq = history_state_->history_record.find(guid_to_look);
    if (p_seq != history_state_->history_record.end())
    {
        ret_val = p_seq->second;
    }

    return ret_val;
}

void RTPSReader::set_last_notified(
        const GUID_t& peristence_guid, 
        const SequenceNumber_t& seq)
{
    history_state_->history_record[peristence_guid] = seq;
}


bool RTPSReader::wait_for_unread_cache(
        const eprosima::fastrtps::Duration_t &timeout)
{
    auto time_out = std::chrono::steady_clock::now() + std::chrono::seconds(timeout.seconds) +
        std::chrono::nanoseconds(timeout.nanosec);

    std::unique_lock<std::recursive_timed_mutex> lock(mp_mutex, std::defer_lock);

    if(lock.try_lock_until(time_out))
    {
        if(new_notification_cv_.wait_until(lock, time_out, [&]()
            {
                return total_unread_ > 0;
            }))
        {
            return true;
        }
    }

    return false;
}

uint64_t RTPSReader::get_unread_count() const
{
    std::unique_lock<std::recursive_timed_mutex> lock(mp_mutex);
    return total_unread_;
}

} /* namespace rtps */
} /* namespace fastrtps */
} /* namespace eprosima */<|MERGE_RESOLUTION|>--- conflicted
+++ resolved
@@ -34,49 +34,30 @@
 #include <chrono>
 
 namespace eprosima {
-namespace fastrtps{
+namespace fastrtps {
 namespace rtps {
 
 RTPSReader::RTPSReader(
-<<<<<<< HEAD
         RTPSParticipantImpl* pimpl,
         const GUID_t& guid,
         const ReaderAttributes& att,
         ReaderHistory* hist,
         ReaderListener* rlisten)
-    : Endpoint(pimpl,guid,att.endpoint)
-=======
-        RTPSParticipantImpl*pimpl,
-        GUID_t& guid,
-        ReaderAttributes& att,
-        ReaderHistory* hist,
-        ReaderListener* rlisten)
-    : Endpoint(
-          pimpl,
-          guid,
-          att.endpoint)
->>>>>>> 39fa6011
+    : Endpoint(pimpl, guid, att.endpoint)
     , mp_history(hist)
     , mp_listener(rlisten)
     , m_acceptMessagesToUnknownReaders(true)
     , m_acceptMessagesFromUnkownWriters(true)
     , m_expectsInlineQos(att.expectsInlineQos)
-<<<<<<< HEAD
     , history_state_(new ReaderHistoryState(att.matched_writers_allocation.initial))
-    , fragmentedChangePitStop_(nullptr)
-=======
     , fragmentedChangePitStop_(nullptr)
     , liveliness_kind_(att.liveliness_kind_)
     , liveliness_lease_duration_(att.liveliness_lease_duration)
->>>>>>> 39fa6011
 {
     mp_history->mp_reader = this;
     mp_history->mp_mutex = &mp_mutex;
     fragmentedChangePitStop_ = new FragmentedChangePitStop(this);
-<<<<<<< HEAD
-=======
-
->>>>>>> 39fa6011
+
     logInfo(RTPS_READER,"RTPSReader created correctly");
 }
 
@@ -124,18 +105,14 @@
 
 CacheChange_t* RTPSReader::findCacheInFragmentedCachePitStop(
         const SequenceNumber_t& sequence_number,
-<<<<<<< HEAD
         const GUID_t& writer_guid) const
-=======
-        const GUID_t& writer_guid)
->>>>>>> 39fa6011
 {
     return fragmentedChangePitStop_->find(sequence_number, writer_guid);
 }
 
 void RTPSReader::add_persistence_guid(
-         const GUID_t& guid,
-         const GUID_t& persistence_guid)
+        const GUID_t& guid,
+        const GUID_t& persistence_guid)
 {
     std::lock_guard<std::recursive_timed_mutex> guard(mp_mutex);
     history_state_->persistence_guid_map[guid] = persistence_guid;
