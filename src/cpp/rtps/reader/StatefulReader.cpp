// Copyright 2016 Proyectos y Sistemas de Mantenimiento SL (eProsima).
//
// Licensed under the Apache License, Version 2.0 (the "License");
// you may not use this file except in compliance with the License.
// You may obtain a copy of the License at
//
//     http://www.apache.org/licenses/LICENSE-2.0
//
// Unless required by applicable law or agreed to in writing, software
// distributed under the License is distributed on an "AS IS" BASIS,
// WITHOUT WARRANTIES OR CONDITIONS OF ANY KIND, either express or implied.
// See the License for the specific language governing permissions and
// limitations under the License.

/**
 * @file StatefulReader.cpp
 *
 */

#include <fastrtps/rtps/reader/StatefulReader.h>
#include <fastrtps/rtps/reader/ReaderListener.h>
#include <fastrtps/rtps/history/ReaderHistory.h>
#include <fastrtps/log/Log.h>
#include <fastrtps/rtps/messages/RTPSMessageCreator.h>
#include "../participant/RTPSParticipantImpl.h"
#include "FragmentedChangePitStop.h"
#include "WriterProxy.h"
#include <fastrtps/utils/TimeConversion.h>
<<<<<<< HEAD
#include "../history/HistoryAttributesExtension.hpp"

=======
#include <fastrtps/rtps/builtin/BuiltinProtocols.h>
#include <fastrtps/rtps/builtin/liveliness/WLP.h>
#include <fastrtps/rtps/writer/LivelinessManager.h>
>>>>>>> 39fa6011

#include <mutex>
#include <thread>

#include <cassert>

#define IDSTRING "(ID:"<< std::this_thread::get_id() <<") "<<

using namespace eprosima::fastrtps::rtps;

StatefulReader::~StatefulReader()
{
    logInfo(RTPS_READER,"StatefulReader destructor.");
    is_alive_ = false;

    for(WriterProxy* writer : matched_writers_)
    {
        delete(writer);
    }
    for (WriterProxy* writer : matched_writers_pool_)
    {
        delete(writer);
    }
}

StatefulReader::StatefulReader(
        RTPSParticipantImpl* pimpl,
        const GUID_t& guid,
        const ReaderAttributes& att,
        ReaderHistory* hist,
        ReaderListener* listen)
    : RTPSReader(pimpl,guid,att,hist, listen)
    , acknack_count_(0)
    , nackfrag_count_(0)
    , times_(att.times)
    , matched_writers_(att.matched_writers_allocation)
    , matched_writers_pool_(att.matched_writers_allocation)
    , proxy_changes_config_(resource_limits_from_history(hist->m_att, 0))
    , disable_positive_acks_(att.disable_positive_acks)
    , is_alive_(true)
    , message_buffer_(
            pimpl->getMaxMessageSize(),
            pimpl->getGuid().guidPrefix,
#if HAVE_SECURITY
            pimpl->is_secure()
#else
            false
#endif
            )
{
    // Update resource limits on proxy changes set adding 256 possibly missing changes
    proxy_changes_config_.initial += 256u;
    if (proxy_changes_config_.increment == 0)
    {
        proxy_changes_config_.maximum += 256u;
    }
    else
    {
        proxy_changes_config_.maximum = std::max(proxy_changes_config_.maximum, proxy_changes_config_.initial);
    }

    const RTPSParticipantAttributes& part_att = pimpl->getRTPSParticipantAttributes();
    for (size_t n = 0; n < att.matched_writers_allocation.initial; ++n)
    {
        matched_writers_pool_.push_back(new WriterProxy(this, part_att.allocation.locators, proxy_changes_config_));
    }
}

<<<<<<< HEAD
bool StatefulReader::matched_writer_add(const WriterProxyData& wdata)
=======
bool StatefulReader::matched_writer_add(RemoteWriterAttributes& wdata, bool persist /*=true*/)
>>>>>>> 39fa6011
{
    assert(wdata.guid() != c_Guid_Unknown);

    std::lock_guard<std::recursive_timed_mutex> guard(mp_mutex);

    if (!is_alive_)
    {
        return false;
    }

    for (WriterProxy* it : matched_writers_)
    {
        if (it->guid() == wdata.guid())
        {
            logInfo(RTPS_READER, "Attempting to add existing writer, updating information");
            it->update(wdata);
            for (const Locator_t& locator : it->remote_locators_shrinked())
            {
                getRTPSParticipant()->createSenderResources(locator);
            }
            return false;
        }
    }

    // Get a writer proxy from the inactive pool (or create a new one if necessary and allowed)
    WriterProxy* wp = nullptr;
    if (matched_writers_pool_.empty())
    {
        size_t max_readers = matched_writers_pool_.max_size();
        if (matched_writers_.size() + matched_writers_pool_.size() < max_readers)
        {
            const RTPSParticipantAttributes& part_att = mp_RTPSParticipant->getRTPSParticipantAttributes();
            wp = new WriterProxy(this, part_att.allocation.locators, proxy_changes_config_);
        }
        else
        {
            logWarning(RTPS_WRITER, "Maximum number of reader proxies (" << max_readers << \
                ") reached for writer " << m_guid << endl);
            return false;
        }
    }
    else
    {
        wp = matched_writers_pool_.back();
        matched_writers_pool_.pop_back();
    }

    wp->start(wdata);

    for (const Locator_t& locator : wp->remote_locators_shrinked())
    {
        getRTPSParticipant()->createSenderResources(locator);
    }

<<<<<<< HEAD
    add_persistence_guid(wdata.guid(), wdata.persistence_guid());
    wp->loaded_from_storage(get_last_notified(wdata.guid()));
    matched_writers_.push_back(wp);
    logInfo(RTPS_READER, "Writer Proxy " << wp->guid() << " added to " << m_guid.entityId);
    return true;
}

bool StatefulReader::matched_writer_remove(const GUID_t& writer_guid)
{
    std::unique_lock<std::recursive_timed_mutex> lock(mp_mutex);
    if (is_alive_)
    {
        WriterProxy *wproxy = nullptr;

        //Remove cachechanges belonging to the unmatched writer
        mp_history->remove_changes_with_guid(writer_guid);

        for (ResourceLimitedVector<WriterProxy*>::iterator it = matched_writers_.begin(); it != matched_writers_.end(); ++it)
        {
            if ((*it)->guid() == writer_guid)
            {
                logInfo(RTPS_READER, "Writer Proxy removed: " << (*it)->guid());
                wproxy = *it;
                matched_writers_.erase(it);
                remove_persistence_guid(wproxy->guid(), wproxy->attributes().persistence_guid());
                break;
            }
        }

        if (wproxy != nullptr)
        {
            wproxy->stop();
            matched_writers_pool_.push_back(wproxy);
            return true;
        }

        logInfo(RTPS_READER, "Writer Proxy " << writer_guid << " doesn't exist in reader " << this->getGuid().entityId);
    }
    return false;
}

bool StatefulReader::liveliness_expired(const GUID_t& writer_guid)
=======
    if (persist)
    {
        add_persistence_guid(wdata);
        wp->loaded_from_storage_nts(get_last_notified(wdata.guid));
    }

    matched_writers.push_back(wp);

    if (liveliness_lease_duration_ < c_TimeInfinite)
    {
        auto wlp = this->mp_RTPSParticipant->wlp();
        if ( wlp != nullptr)
        {
            wlp->sub_liveliness_manager_->add_writer(
                        wdata.guid,
                        liveliness_kind_,
                        liveliness_lease_duration_);
        }
        else
        {
            logError(RTPS_LIVELINESS, "Finite liveliness lease duration but WLP not enabled, cannot add writer");
        }
    }

    logInfo(RTPS_READER,"Writer Proxy " <<wp->m_att.guid <<" added to " <<m_guid.entityId);
    return true;
}

bool StatefulReader::matched_writer_remove(const RemoteWriterAttributes& wdata)
>>>>>>> 39fa6011
{
    std::unique_lock<std::recursive_timed_mutex> lock(mp_mutex);
    if (is_alive_)
    {
        WriterProxy *wproxy = nullptr;

        //Remove cachechanges belonging to the unmatched writer
        mp_history->remove_changes_with_guid(writer_guid);

        for (ResourceLimitedVector<WriterProxy*>::iterator it = matched_writers_.begin(); it != matched_writers_.end(); ++it)
        {
<<<<<<< HEAD
            if ((*it)->guid() == writer_guid)
            {
                logInfo(RTPS_READER, "Writer Proxy removed: " << (*it)->guid());
                wproxy = *it;
                matched_writers_.erase(it);
                remove_persistence_guid(wproxy->guid(), wproxy->attributes().persistence_guid());
                if (mp_listener != nullptr)
                {
                    MatchingInfo info(REMOVED_MATCHING, writer_guid);
                    mp_listener->onReaderMatched(this, info);
                }

                wproxy->stop();
                matched_writers_pool_.push_back(wproxy);
                return true;
            }
=======
            if (liveliness_lease_duration_ < c_TimeInfinite)
            {
                auto wlp = this->mp_RTPSParticipant->wlp();
                if ( wlp != nullptr)
                {
                    wlp->sub_liveliness_manager_->remove_writer(
                                wdata.guid,
                                liveliness_kind_,
                                liveliness_lease_duration_);
                }
                else
                {
                    logError(RTPS_LIVELINESS, "Finite liveliness lease duration but WLP not enabled, cannot remove writer");
                }
            }

            logInfo(RTPS_READER,"Writer Proxy removed: " <<(*it)->m_att.guid);
            wproxy = *it;
            matched_writers.erase(it);
            remove_persistence_guid(wdata);
            break;
>>>>>>> 39fa6011
        }

        logInfo(RTPS_READER, "Writer Proxy " << writer_guid << " doesn't exist in reader " << this->getGuid().entityId);
    }
    return false;
}

<<<<<<< HEAD
bool StatefulReader::assert_liveliness(const GUID_t& writer_guid)
{
    WriterProxy* WP;
    if (matched_writer_lookup(writer_guid, &WP))
    {
        WP->assert_liveliness();
=======
    if(wproxy != nullptr)
    {
        delete wproxy;
>>>>>>> 39fa6011
        return true;
    }
    return false;
}

bool StatefulReader::matched_writer_is_matched(const GUID_t& writer_guid)
{
    std::lock_guard<std::recursive_timed_mutex> guard(mp_mutex);
    if (is_alive_)
    {
        for(WriterProxy* it : matched_writers_)
        {
            if(it->guid() == writer_guid && it->is_alive())
            {
                return true;
            }
        }
    }
    return false;
}

bool StatefulReader::matched_writer_lookup(
        const GUID_t& writerGUID,
        WriterProxy** WP)
{
    assert(WP);

    std::lock_guard<std::recursive_timed_mutex> guard(mp_mutex);
    if (!is_alive_)
    {
        return false;
    }

    bool returnedValue = findWriterProxy(writerGUID, WP);

    if(returnedValue)
    {
        logInfo(RTPS_READER, this->getGuid().entityId << " FINDS writerProxy " << writerGUID << " from "
            << matched_writers_.size());
    }
    else
    {
        logInfo(RTPS_READER, this->getGuid().entityId << " NOT FINDS writerProxy " << writerGUID << " from "
            << matched_writers_.size());
    }

    return returnedValue;
}

bool StatefulReader::findWriterProxy(
        const GUID_t& writerGUID,
        WriterProxy** WP) const
{
    assert(WP);

    for(WriterProxy* it : matched_writers_)
    {
        if(it->guid() == writerGUID && it->is_alive())
        {
            *WP = it;
            return true;
        }
    }
    return false;
}

bool StatefulReader::processDataMsg(CacheChange_t *change)
{
    WriterProxy *pWP = nullptr;

    assert(change);

<<<<<<< HEAD
    std::unique_lock<std::recursive_timed_mutex> lock(mp_mutex);
    if (!is_alive_)
    {
        return false;
    }
=======
    std::lock_guard<std::recursive_timed_mutex> lock(mp_mutex);
>>>>>>> 39fa6011

    if(acceptMsgFrom(change->writerGUID, &pWP))
    {
        if (liveliness_lease_duration_ < c_TimeInfinite)
        {
            if (liveliness_kind_ == MANUAL_BY_TOPIC_LIVELINESS_QOS ||
                pWP->m_att.liveliness_kind == MANUAL_BY_TOPIC_LIVELINESS_QOS)
            {
                auto wlp = this->mp_RTPSParticipant->wlp();
                if (wlp != nullptr)
                {
                    wlp->sub_liveliness_manager_->assert_liveliness(
                        change->writerGUID,
                        liveliness_kind_,
                        liveliness_lease_duration_);
                }
                else
                {
                    logError(RTPS_LIVELINESS, "Finite liveliness lease duration but WLP not enabled");
                }
            }
        }

        // Check if CacheChange was received or is framework data
        if(!pWP || !pWP->change_was_received(change->sequenceNumber))
        {
            
            logInfo(RTPS_MSG_IN,IDSTRING"Trying to add change " << change->sequenceNumber <<" TO reader: "<< getGuid().entityId);

            CacheChange_t* change_to_add;

            if(reserveCache(&change_to_add, change->serializedPayload.length)) //Reserve a new cache from the corresponding cache pool
            {
#if HAVE_SECURITY
                if(getAttributes().security_attributes().is_payload_protected)
                {
                    change_to_add->copy_not_memcpy(change);
                    if(!getRTPSParticipant()->security_manager().decode_serialized_payload(change->serializedPayload,
                                change_to_add->serializedPayload, m_guid, change->writerGUID))
                    {
                        releaseCache(change_to_add);
                        logWarning(RTPS_MSG_IN, "Cannont decode serialized payload");
                        return false;
                    }
                }
                else
                {
#endif
                    if (!change_to_add->copy(change))
                    {
                        logWarning(RTPS_MSG_IN,IDSTRING"Problem copying CacheChange, received data is: " << change->serializedPayload.length
                                << " bytes and max size in reader " << getGuid().entityId << " is " << change_to_add->serializedPayload.max_size);
                        releaseCache(change_to_add);
                        return false;
                    }
#if HAVE_SECURITY
                }
#endif
            }
            else
            {
                logError(RTPS_MSG_IN,IDSTRING"Problem reserving CacheChange in reader: " << getGuid().entityId);
                return false;
            }

<<<<<<< HEAD
            // Assertion has to be done before call change_received,
            // because this function can unlock the StatefulReader timed_mutex.
            if(pWP != nullptr)
            {
                pWP->assert_liveliness(); //Asser liveliness since you have received a DATA MESSAGE.
            }

=======
>>>>>>> 39fa6011
            if(!change_received(change_to_add, pWP))
            {
                logInfo(RTPS_MSG_IN,IDSTRING"MessageReceiver not add change "<<change_to_add->sequenceNumber);
                releaseCache(change_to_add);
            }
        }
        else if (pWP != nullptr && getGuid().entityId == c_EntityId_SPDPReader)
        {
            mp_RTPSParticipant->assertRemoteRTPSParticipantLiveliness(change->writerGUID.guidPrefix);
        }
    }

    return true;
}

bool StatefulReader::processDataFragMsg(
        CacheChange_t* incomingChange,
        uint32_t sampleSize,
        uint32_t fragmentStartingNum)
{
    WriterProxy *pWP = nullptr;

    assert(incomingChange);

    std::unique_lock<std::recursive_timed_mutex> lock(mp_mutex);
    if (!is_alive_)
    {
        return false;
    }

    // TODO: see if we need manage framework fragmented DATA message
    if(acceptMsgFrom(incomingChange->writerGUID, &pWP) && pWP)
    {
        if (liveliness_lease_duration_ < c_TimeInfinite)
        {
            if (liveliness_kind_ == MANUAL_BY_TOPIC_LIVELINESS_QOS ||
                    pWP->m_att.liveliness_kind == MANUAL_BY_TOPIC_LIVELINESS_QOS)
            {
                auto wlp = this->mp_RTPSParticipant->wlp();
                if ( wlp != nullptr)
                {
                    wlp->sub_liveliness_manager_->assert_liveliness(
                                incomingChange->writerGUID,
                                liveliness_kind_,
                                liveliness_lease_duration_);
                }
                else
                {
                    logError(RTPS_LIVELINESS, "Finite liveliness lease duration but WLP not enabled");
                }
            }
        }

        // Check if CacheChange was received.
        if(!pWP->change_was_received(incomingChange->sequenceNumber))
        {
            logInfo(RTPS_MSG_IN, IDSTRING"Trying to add fragment " << incomingChange->sequenceNumber.to64long() << " TO reader: " << getGuid().entityId);

            CacheChange_t* change_to_add = incomingChange;

#if HAVE_SECURITY
            if(getAttributes().security_attributes().is_payload_protected)
            {
                if(reserveCache(&change_to_add, incomingChange->serializedPayload.length)) //Reserve a new cache from the corresponding cache pool
                {
                    change_to_add->copy_not_memcpy(incomingChange);
                    if(!getRTPSParticipant()->security_manager().decode_serialized_payload(incomingChange->serializedPayload,
                                change_to_add->serializedPayload, m_guid, incomingChange->writerGUID))
                    {
                        releaseCache(change_to_add);
                        logWarning(RTPS_MSG_IN, "Cannont decode serialized payload");
                        return false;
                    }
                }
            }
#endif

            // Fragments manager has to process incomming fragments.
            // If CacheChange_t is completed, it will be returned;
            CacheChange_t* change_completed = fragmentedChangePitStop_->process(change_to_add, sampleSize, fragmentStartingNum);

#if HAVE_SECURITY
            if(getAttributes().security_attributes().is_payload_protected)
                releaseCache(change_to_add);
#endif

<<<<<<< HEAD
            // Assertion has to be done before call change_received,
            // because this function can unlock the StatefulReader mutex.
            if(pWP != nullptr)
            {
                pWP->assert_liveliness(); //Asser liveliness since you have received a DATA MESSAGE.
            }

=======
>>>>>>> 39fa6011
            if(change_completed != nullptr)
            {
                if(!change_received(change_completed, pWP))
                {

                    logInfo(RTPS_MSG_IN, IDSTRING"MessageReceiver not add change " << change_completed->sequenceNumber.to64long());

                    // Assert liveliness because it is a participant discovery info.
                    if(pWP == nullptr && getGuid().entityId == c_EntityId_SPDPReader)
                    {
                        mp_RTPSParticipant->assertRemoteRTPSParticipantLiveliness(incomingChange->writerGUID.guidPrefix);
                    }

                    releaseCache(change_completed);
                }
            }
        }
    }

    return true;
}

bool StatefulReader::processHeartbeatMsg(
        const GUID_t& writerGUID,
        uint32_t hbCount,
        const SequenceNumber_t& firstSN,
        const SequenceNumber_t& lastSN,
        bool finalFlag,
        bool livelinessFlag)
{
    WriterProxy *writer = nullptr;

    std::unique_lock<std::recursive_timed_mutex> lock(mp_mutex);
<<<<<<< HEAD
    if (!is_alive_)
=======

    if(acceptMsgFrom(writerGUID, &pWP) && pWP)
>>>>>>> 39fa6011
    {
        return false;
    }

<<<<<<< HEAD
    if(acceptMsgFrom(writerGUID, &writer))
    {
        if (writer->process_heartbeat(hbCount, firstSN, lastSN, finalFlag, livelinessFlag, disable_positive_acks_))
        {
            fragmentedChangePitStop_->try_to_remove_until(firstSN, writerGUID);
=======

        if(pWP->m_lastHeartbeatCount < hbCount)
        {
            // If it is the first heartbeat message, we can try to cancel initial ack.
            // TODO: This timer cancelling should be checked if needed with the liveliness implementation.
            // To keep PARTICIPANT_DROPPED event we should add an explicit participant_liveliness QoS.
            // This is now commented to avoid issues #457 and #155
            // pWP->mp_initialAcknack->cancel_timer();

            pWP->m_lastHeartbeatCount = hbCount;
            pWP->lost_changes_update(firstSN);
            fragmentedChangePitStop_->try_to_remove_until(firstSN, pWP->m_att.guid);
            pWP->missing_changes_update(lastSN);
            pWP->m_heartbeatFinalFlag = finalFlag;

            //Analyze wheter a acknack message is needed
            if(!finalFlag)
            {
                if (disable_positive_acks_)
                {
                    if(pWP->areThereMissing())
                    {
                        pWP->mp_heartbeatResponse->restart_timer();
                    }
                }
                else
                {
                    pWP->mp_heartbeatResponse->restart_timer();
                }
            }
            else if(finalFlag && !livelinessFlag)
            {
                if(pWP->areThereMissing())
                {
                    pWP->mp_heartbeatResponse->restart_timer();
                }
            }
            else if (livelinessFlag)
            {
                if (liveliness_lease_duration_ < c_TimeInfinite)
                {
                    if (liveliness_kind_ == MANUAL_BY_TOPIC_LIVELINESS_QOS ||
                            pWP->m_att.liveliness_kind == MANUAL_BY_TOPIC_LIVELINESS_QOS)
                    {
                        auto wlp = this->mp_RTPSParticipant->wlp();
                        if ( wlp != nullptr)
                        {
                            wlp->sub_liveliness_manager_->assert_liveliness(
                                        writerGUID,
                                        liveliness_kind_,
                                        liveliness_lease_duration_);
                        }
                        else
                        {
                            logError(RTPS_LIVELINESS, "Finite liveliness lease duration but WLP not enabled");
                        }
                    }
                }
            }

            wpLock.unlock();
>>>>>>> 39fa6011

            // Maybe now we have to notify user from new CacheChanges.
            NotifyChanges(writer);
        }
    }

    return true;
}

bool StatefulReader::processGapMsg(
        const GUID_t& writerGUID,
        const SequenceNumber_t& gapStart,
        const SequenceNumberSet_t& gapList)
{
    WriterProxy *pWP = nullptr;

    std::unique_lock<std::recursive_timed_mutex> lock(mp_mutex);
    if (!is_alive_)
    {
        return false;
    }

    if(acceptMsgFrom(writerGUID, &pWP) && pWP)
    {
        // TODO (Miguel C): Refactor this inside WriterProxy
        SequenceNumber_t auxSN;
        SequenceNumber_t finalSN = gapList.base() - 1;
        for(auxSN = gapStart; auxSN<=finalSN;auxSN++)
        {
            if(pWP->irrelevant_change_set(auxSN))
            {
                fragmentedChangePitStop_->try_to_remove(auxSN, pWP->guid());
            }
        }

        gapList.for_each([&](SequenceNumber_t it)
        {
            if(pWP->irrelevant_change_set(it))
            {
                fragmentedChangePitStop_->try_to_remove(it, pWP->guid());
            }
        });

        // Maybe now we have to notify user from new CacheChanges.
        NotifyChanges(pWP);
    }

    return true;
}

bool StatefulReader::acceptMsgFrom(
        const GUID_t& writerId,
        WriterProxy **wp) const
{
    assert(wp != nullptr);

    for(WriterProxy* it : matched_writers_)
    {
        if(it->guid() == writerId && it->is_alive())
        {
            *wp = it;
            return true;
        }
    }

    // Check if it's a framework's one
    if (m_acceptMessagesFromUnkownWriters 
        && (writerId.entityId == m_trustedWriterEntityId))
    {
        *wp = nullptr;
        return true;
    }

    return false;
}

bool StatefulReader::change_removed_by_history(
        CacheChange_t* a_change,
        WriterProxy* wp)
{
    std::lock_guard<std::recursive_timed_mutex> guard(mp_mutex);

<<<<<<< HEAD
    if (is_alive_)
    {
        if(wp != nullptr || matched_writer_lookup(a_change->writerGUID,&wp))
        {
            if(!a_change->isRead && wp->available_changes_max() >= a_change->sequenceNumber)
            {
                if (0 < total_unread_)
                {
                    --total_unread_;
                }
            }

            wp->change_removed_from_history(a_change->sequenceNumber);
            return true;
        }
        else
        {
            logError(RTPS_READER," You should always find the WP associated with a change, something is very wrong");
        }
=======
    if(wp != nullptr || matched_writer_lookup(a_change->writerGUID,&wp))
    {
        wp->setNotValid(a_change->sequenceNumber);
        return true;
    }
    else if( a_change->writerGUID.entityId != this->m_trustedWriterEntityId )
    {
        // trusted entities messages mean no havoc
        logError(RTPS_READER," You should always find the WP associated with a change, something is very wrong");
>>>>>>> 39fa6011
    }

    return false;
}

bool StatefulReader::change_received(
        CacheChange_t* a_change,
        WriterProxy* prox)
{
    //First look for WriterProxy in case is not provided
    if(prox == nullptr)
    {
        if(!findWriterProxy(a_change->writerGUID, &prox))
        {
            // discard non framework messages from unknown writer
            if (a_change->writerGUID.entityId != m_trustedWriterEntityId)
            {
                logInfo(RTPS_READER, "Writer Proxy " << a_change->writerGUID << " not matched to this Reader " << m_guid.entityId);
                return false;
            }
            else
            {
                // handle framework messages in a stateless fashion
                // Only make visible the change if there is not other with bigger sequence number.
                if (get_last_notified(a_change->writerGUID) < a_change->sequenceNumber)
                {
                    if (mp_history->received_change(a_change, 0))
                    {
                        update_last_notified(a_change->writerGUID, a_change->sequenceNumber);
                        if (getListener() != nullptr)
                        {
                            getListener()->onNewCacheChangeAdded((RTPSReader*)this, a_change);
                        }

                        mp_history->postSemaphore();
                        return true;
                    }
                }

                return false;
            }
        }
    }

    // TODO (Miguel C): Refactor this inside WriterProxy
    size_t unknown_missing_changes_up_to = prox->unknown_missing_changes_up_to(a_change->sequenceNumber);

    if(this->mp_history->received_change(a_change, unknown_missing_changes_up_to))
    {
        bool ret = prox->received_change_set(a_change->sequenceNumber);

        GUID_t proxGUID = prox->guid();

        // If KEEP_LAST and history full, make older changes as lost.
        CacheChange_t* aux_change = nullptr;
        if(this->mp_history->isFull() && mp_history->get_min_change_from(&aux_change, proxGUID))
        {
            prox->lost_changes_update(aux_change->sequenceNumber);
            fragmentedChangePitStop_->try_to_remove_until(aux_change->sequenceNumber, proxGUID);
        }

        NotifyChanges(prox);

        return ret;
    }

    return false;
}

void StatefulReader::NotifyChanges(WriterProxy* prox)
{
    GUID_t proxGUID = prox->guid();
    update_last_notified(proxGUID, prox->available_changes_max());
    SequenceNumber_t nextChangeToNotify = prox->next_cache_change_to_be_notified();
    while (nextChangeToNotify != SequenceNumber_t::unknown())
    {
        CacheChange_t* ch_to_give = nullptr;

        if (mp_history->get_change(nextChangeToNotify, proxGUID, &ch_to_give))
        {
            if (!ch_to_give->isRead)
            {
                ++total_unread_;

                if (getListener() != nullptr)
                {
                    getListener()->onNewCacheChangeAdded((RTPSReader*)this, ch_to_give);
                }

                new_notification_cv_.notify_all();
            }
        }

        // Search again the WriterProxy because could be removed after the unlock.
        if (!findWriterProxy(proxGUID, &prox))
            break;

        nextChangeToNotify = prox->next_cache_change_to_be_notified();
    }
}

bool StatefulReader::nextUntakenCache(
        CacheChange_t** change,
        WriterProxy** wpout)
{
    std::lock_guard<std::recursive_timed_mutex> guard(mp_mutex);
    if (!is_alive_)
    {
        return false;
    }

    std::vector<CacheChange_t*> toremove;
    bool takeok = false;
    for(std::vector<CacheChange_t*>::iterator it = mp_history->changesBegin();
            it!=mp_history->changesEnd();++it)
    {
        WriterProxy* wp;
        if(this->matched_writer_lookup((*it)->writerGUID, &wp))
        {
            // TODO Revisar la comprobacion
            SequenceNumber_t seq = wp->available_changes_max();
            if(seq >= (*it)->sequenceNumber)
            {
                *change = *it;

                if(!(*change)->isRead)
                {
                    if (0 < total_unread_)
                    {
                        --total_unread_;
                    }
                }

                (*change)->isRead = true;

                if(wpout !=nullptr)
                    *wpout = wp;

                takeok = true;
                break;
            }
        }
        else
        {
            toremove.push_back((*it));
        }
    }

    for(std::vector<CacheChange_t*>::iterator it = toremove.begin();
            it!=toremove.end();++it)
    {
        logWarning(RTPS_READER,"Removing change "<<(*it)->sequenceNumber << " from " << (*it)->writerGUID << " because is no longer paired");
        mp_history->remove_change(*it);
    }
    return takeok;
}

// TODO Porque elimina aqui y no cuando hay unpairing
bool StatefulReader::nextUnreadCache(
        CacheChange_t** change,
        WriterProxy** wpout)
{
    std::lock_guard<std::recursive_timed_mutex> guard(mp_mutex);
    if (!is_alive_)
    {
        return false;
    }

    std::vector<CacheChange_t*> toremove;
    bool readok = false;
    for(std::vector<CacheChange_t*>::iterator it = mp_history->changesBegin();
            it!=mp_history->changesEnd();++it)
    {
        if((*it)->isRead)
            continue;

        WriterProxy* wp;
        if(this->matched_writer_lookup((*it)->writerGUID,&wp))
        {
            SequenceNumber_t seq;
            seq = wp->available_changes_max();
            if(seq >= (*it)->sequenceNumber)
            {
                *change = *it;

                if (0 < total_unread_)
                {
                    --total_unread_;
                }

                (*change)->isRead = true;

                if(wpout !=nullptr)
                    *wpout = wp;

                readok = true;
                break;
            }
        }
        else
        {
            toremove.push_back((*it));
        }
    }

    for(std::vector<CacheChange_t*>::iterator it = toremove.begin();
            it!=toremove.end();++it)
    {
        logWarning(RTPS_READER,"Removing change "<<(*it)->sequenceNumber << " from " << (*it)->writerGUID << " because is no longer paired");
        mp_history->remove_change(*it);
    }

    return readok;
}

bool StatefulReader::updateTimes(const ReaderTimes& ti)
{
    std::lock_guard<std::recursive_timed_mutex> guard(mp_mutex);
    if (is_alive_)
    {
        if(times_.heartbeatResponseDelay != ti.heartbeatResponseDelay)
        {
            times_ = ti;
            for(WriterProxy* writer : matched_writers_)
            {
                writer->update_heartbeat_response_interval(times_.heartbeatResponseDelay);
            }
        }
    }
    return true;
}

bool StatefulReader::isInCleanState()
{
    bool cleanState = true;
    std::unique_lock<std::recursive_timed_mutex> lock(mp_mutex);

    if (is_alive_)
    {
        for (WriterProxy* wp : matched_writers_)
        {
            if (wp->number_of_changes_from_writer() != 0)
            {
                cleanState = false;
                break;
            }
        }
    }

    return cleanState;
}

void StatefulReader::send_acknack(
        const WriterProxy* writer,
        const SequenceNumberSet_t& sns,
        const RTPSMessageSenderInterface& sender,
        bool is_final)
{

    std::lock_guard<std::recursive_timed_mutex> guard_reader(mp_mutex);

    if (!writer->is_alive())
    {
        return;
    }

    acknack_count_++;


    logInfo(RTPS_READER, "Sending ACKNACK: " << sns);

    RTPSMessageGroup group(getRTPSParticipant(), this, message_buffer_, sender);
    group.add_acknack(sns, acknack_count_, is_final);
}

void StatefulReader::send_acknack(
        const WriterProxy* writer,
        const RTPSMessageSenderInterface& sender,
        bool heartbeat_was_final)
{
    // Protect reader
    std::lock_guard<std::recursive_timed_mutex> guard(mp_mutex);

    if (!writer->is_alive())
    {
        return;
    }

    SequenceNumberSet_t missing_changes = writer->missing_changes();
    // Stores missing changes but there is some fragments received.
    std::vector<CacheChange_t*> uncompleted_changes;

    try
    {
        RTPSMessageGroup group(getRTPSParticipant(), this, message_buffer_, sender);
        if (!missing_changes.empty() || !heartbeat_was_final)
        {
            GUID_t guid = sender.remote_guids().at(0);
            SequenceNumberSet_t sns(writer->available_changes_max() + 1);

            missing_changes.for_each(
                [&](const SequenceNumber_t& seq)
                {
                    // Check if the CacheChange_t is uncompleted.
                    CacheChange_t* uncomplete_change = findCacheInFragmentedCachePitStop(seq, guid);
                    if (uncomplete_change == nullptr)
                    {
                        if (!sns.add(seq))
                        {
                            logInfo(RTPS_READER, "Sequence number " << seq
                                << " exceeded bitmap limit of AckNack. SeqNumSet Base: " << sns.base());
                        }
                    }
                    else
                    {
                        uncompleted_changes.push_back(uncomplete_change);
                    }

                });

            acknack_count_++;
            logInfo(RTPS_READER, "Sending ACKNACK: " << sns;);

            bool final = sns.empty();
            group.add_acknack(sns, acknack_count_, final);
        }

        // Now generage NACK_FRAGS
        if (!uncompleted_changes.empty())
        {
            for (auto cit : uncompleted_changes)
            {
                FragmentNumberSet_t frag_sns;

                //  Search first fragment not present.
                uint32_t frag_num = 0;
                auto fit = cit->getDataFragments()->begin();
                for (; fit != cit->getDataFragments()->end(); ++fit)
                {
                    ++frag_num;
                    if (*fit == ChangeFragmentStatus_t::NOT_PRESENT)
                        break;
                }

                // Never should happend.
                assert(frag_num != 0);
                assert(fit != cit->getDataFragments()->end());

                // Store FragmentNumberSet_t base.
                frag_sns.base(frag_num);

                // Fill the FragmentNumberSet_t bitmap.
                for (; fit != cit->getDataFragments()->end(); ++fit)
                {
                    if (*fit == ChangeFragmentStatus_t::NOT_PRESENT)
                        frag_sns.add(frag_num);

                    ++frag_num;
                }

                ++nackfrag_count_;
                logInfo(RTPS_READER, "Sending NACKFRAG for sample" << cit->sequenceNumber << ": " << frag_sns;);

                group.add_nackfrag(cit->sequenceNumber, frag_sns, nackfrag_count_);
            }
        }
    }
    catch(const RTPSMessageGroup::timeout&)
    {
        logError(RTPS_WRITER, "Max blocking time reached");
    }
}

bool StatefulReader::send_sync_nts(
        CDRMessage_t* message,
        const Locator_t& locator,
        std::chrono::steady_clock::time_point& max_blocking_time_point)
{
    return mp_RTPSParticipant->sendSync(message, locator, max_blocking_time_point);
}<|MERGE_RESOLUTION|>--- conflicted
+++ resolved
@@ -26,14 +26,11 @@
 #include "FragmentedChangePitStop.h"
 #include "WriterProxy.h"
 #include <fastrtps/utils/TimeConversion.h>
-<<<<<<< HEAD
 #include "../history/HistoryAttributesExtension.hpp"
 
-=======
 #include <fastrtps/rtps/builtin/BuiltinProtocols.h>
 #include <fastrtps/rtps/builtin/liveliness/WLP.h>
 #include <fastrtps/rtps/writer/LivelinessManager.h>
->>>>>>> 39fa6011
 
 #include <mutex>
 #include <thread>
@@ -102,11 +99,9 @@
     }
 }
 
-<<<<<<< HEAD
-bool StatefulReader::matched_writer_add(const WriterProxyData& wdata)
-=======
-bool StatefulReader::matched_writer_add(RemoteWriterAttributes& wdata, bool persist /*=true*/)
->>>>>>> 39fa6011
+bool StatefulReader::matched_writer_add(
+        const WriterProxyData& wdata,
+        bool persist /*=true*/)
 {
     assert(wdata.guid() != c_Guid_Unknown);
 
@@ -161,10 +156,30 @@
         getRTPSParticipant()->createSenderResources(locator);
     }
 
-<<<<<<< HEAD
-    add_persistence_guid(wdata.guid(), wdata.persistence_guid());
-    wp->loaded_from_storage(get_last_notified(wdata.guid()));
+    if (persist)
+    {
+        add_persistence_guid(wdata.guid(), wdata.persistence_guid());
+        wp->loaded_from_storage(get_last_notified(wdata.guid()));
+    }
+    
     matched_writers_.push_back(wp);
+
+    if (liveliness_lease_duration_ < c_TimeInfinite)
+    {
+        auto wlp = this->mp_RTPSParticipant->wlp();
+        if ( wlp != nullptr)
+        {
+            wlp->sub_liveliness_manager_->add_writer(
+                        wdata.guid(),
+                        liveliness_kind_,
+                        liveliness_lease_duration_);
+        }
+        else
+        {
+            logError(RTPS_LIVELINESS, "Finite liveliness lease duration but WLP not enabled, cannot add writer");
+        }
+    }
+
     logInfo(RTPS_READER, "Writer Proxy " << wp->guid() << " added to " << m_guid.entityId);
     return true;
 }
@@ -174,7 +189,7 @@
     std::unique_lock<std::recursive_timed_mutex> lock(mp_mutex);
     if (is_alive_)
     {
-        WriterProxy *wproxy = nullptr;
+        WriterProxy* wproxy = nullptr;
 
         //Remove cachechanges belonging to the unmatched writer
         mp_history->remove_changes_with_guid(writer_guid);
@@ -191,6 +206,22 @@
             }
         }
 
+        if (liveliness_lease_duration_ < c_TimeInfinite)
+        {
+            auto wlp = this->mp_RTPSParticipant->wlp();
+            if ( wlp != nullptr)
+            {
+                wlp->sub_liveliness_manager_->remove_writer(
+                            writer_guid,
+                            liveliness_kind_,
+                            liveliness_lease_duration_);
+            }
+            else
+            {
+                logError(RTPS_LIVELINESS, "Finite liveliness lease duration but WLP not enabled, cannot remove writer");
+            }
+        }
+
         if (wproxy != nullptr)
         {
             wproxy->stop();
@@ -203,113 +234,6 @@
     return false;
 }
 
-bool StatefulReader::liveliness_expired(const GUID_t& writer_guid)
-=======
-    if (persist)
-    {
-        add_persistence_guid(wdata);
-        wp->loaded_from_storage_nts(get_last_notified(wdata.guid));
-    }
-
-    matched_writers.push_back(wp);
-
-    if (liveliness_lease_duration_ < c_TimeInfinite)
-    {
-        auto wlp = this->mp_RTPSParticipant->wlp();
-        if ( wlp != nullptr)
-        {
-            wlp->sub_liveliness_manager_->add_writer(
-                        wdata.guid,
-                        liveliness_kind_,
-                        liveliness_lease_duration_);
-        }
-        else
-        {
-            logError(RTPS_LIVELINESS, "Finite liveliness lease duration but WLP not enabled, cannot add writer");
-        }
-    }
-
-    logInfo(RTPS_READER,"Writer Proxy " <<wp->m_att.guid <<" added to " <<m_guid.entityId);
-    return true;
-}
-
-bool StatefulReader::matched_writer_remove(const RemoteWriterAttributes& wdata)
->>>>>>> 39fa6011
-{
-    std::unique_lock<std::recursive_timed_mutex> lock(mp_mutex);
-    if (is_alive_)
-    {
-        WriterProxy *wproxy = nullptr;
-
-        //Remove cachechanges belonging to the unmatched writer
-        mp_history->remove_changes_with_guid(writer_guid);
-
-        for (ResourceLimitedVector<WriterProxy*>::iterator it = matched_writers_.begin(); it != matched_writers_.end(); ++it)
-        {
-<<<<<<< HEAD
-            if ((*it)->guid() == writer_guid)
-            {
-                logInfo(RTPS_READER, "Writer Proxy removed: " << (*it)->guid());
-                wproxy = *it;
-                matched_writers_.erase(it);
-                remove_persistence_guid(wproxy->guid(), wproxy->attributes().persistence_guid());
-                if (mp_listener != nullptr)
-                {
-                    MatchingInfo info(REMOVED_MATCHING, writer_guid);
-                    mp_listener->onReaderMatched(this, info);
-                }
-
-                wproxy->stop();
-                matched_writers_pool_.push_back(wproxy);
-                return true;
-            }
-=======
-            if (liveliness_lease_duration_ < c_TimeInfinite)
-            {
-                auto wlp = this->mp_RTPSParticipant->wlp();
-                if ( wlp != nullptr)
-                {
-                    wlp->sub_liveliness_manager_->remove_writer(
-                                wdata.guid,
-                                liveliness_kind_,
-                                liveliness_lease_duration_);
-                }
-                else
-                {
-                    logError(RTPS_LIVELINESS, "Finite liveliness lease duration but WLP not enabled, cannot remove writer");
-                }
-            }
-
-            logInfo(RTPS_READER,"Writer Proxy removed: " <<(*it)->m_att.guid);
-            wproxy = *it;
-            matched_writers.erase(it);
-            remove_persistence_guid(wdata);
-            break;
->>>>>>> 39fa6011
-        }
-
-        logInfo(RTPS_READER, "Writer Proxy " << writer_guid << " doesn't exist in reader " << this->getGuid().entityId);
-    }
-    return false;
-}
-
-<<<<<<< HEAD
-bool StatefulReader::assert_liveliness(const GUID_t& writer_guid)
-{
-    WriterProxy* WP;
-    if (matched_writer_lookup(writer_guid, &WP))
-    {
-        WP->assert_liveliness();
-=======
-    if(wproxy != nullptr)
-    {
-        delete wproxy;
->>>>>>> 39fa6011
-        return true;
-    }
-    return false;
-}
-
 bool StatefulReader::matched_writer_is_matched(const GUID_t& writer_guid)
 {
     std::lock_guard<std::recursive_timed_mutex> guard(mp_mutex);
@@ -377,22 +301,18 @@
 
     assert(change);
 
-<<<<<<< HEAD
-    std::unique_lock<std::recursive_timed_mutex> lock(mp_mutex);
+    std::lock_guard<std::recursive_timed_mutex> lock(mp_mutex);
     if (!is_alive_)
     {
         return false;
     }
-=======
-    std::lock_guard<std::recursive_timed_mutex> lock(mp_mutex);
->>>>>>> 39fa6011
 
     if(acceptMsgFrom(change->writerGUID, &pWP))
     {
         if (liveliness_lease_duration_ < c_TimeInfinite)
         {
             if (liveliness_kind_ == MANUAL_BY_TOPIC_LIVELINESS_QOS ||
-                pWP->m_att.liveliness_kind == MANUAL_BY_TOPIC_LIVELINESS_QOS)
+                pWP->attributes().m_qos.m_liveliness.kind == MANUAL_BY_TOPIC_LIVELINESS_QOS)
             {
                 auto wlp = this->mp_RTPSParticipant->wlp();
                 if (wlp != nullptr)
@@ -411,8 +331,7 @@
 
         // Check if CacheChange was received or is framework data
         if(!pWP || !pWP->change_was_received(change->sequenceNumber))
-        {
-            
+        {            
             logInfo(RTPS_MSG_IN,IDSTRING"Trying to add change " << change->sequenceNumber <<" TO reader: "<< getGuid().entityId);
 
             CacheChange_t* change_to_add;
@@ -451,16 +370,6 @@
                 return false;
             }
 
-<<<<<<< HEAD
-            // Assertion has to be done before call change_received,
-            // because this function can unlock the StatefulReader timed_mutex.
-            if(pWP != nullptr)
-            {
-                pWP->assert_liveliness(); //Asser liveliness since you have received a DATA MESSAGE.
-            }
-
-=======
->>>>>>> 39fa6011
             if(!change_received(change_to_add, pWP))
             {
                 logInfo(RTPS_MSG_IN,IDSTRING"MessageReceiver not add change "<<change_to_add->sequenceNumber);
@@ -497,7 +406,7 @@
         if (liveliness_lease_duration_ < c_TimeInfinite)
         {
             if (liveliness_kind_ == MANUAL_BY_TOPIC_LIVELINESS_QOS ||
-                    pWP->m_att.liveliness_kind == MANUAL_BY_TOPIC_LIVELINESS_QOS)
+                    pWP->attributes().m_qos.m_liveliness.kind == MANUAL_BY_TOPIC_LIVELINESS_QOS)
             {
                 auto wlp = this->mp_RTPSParticipant->wlp();
                 if ( wlp != nullptr)
@@ -547,16 +456,6 @@
                 releaseCache(change_to_add);
 #endif
 
-<<<<<<< HEAD
-            // Assertion has to be done before call change_received,
-            // because this function can unlock the StatefulReader mutex.
-            if(pWP != nullptr)
-            {
-                pWP->assert_liveliness(); //Asser liveliness since you have received a DATA MESSAGE.
-            }
-
-=======
->>>>>>> 39fa6011
             if(change_completed != nullptr)
             {
                 if(!change_received(change_completed, pWP))
@@ -590,66 +489,26 @@
     WriterProxy *writer = nullptr;
 
     std::unique_lock<std::recursive_timed_mutex> lock(mp_mutex);
-<<<<<<< HEAD
     if (!is_alive_)
-=======
-
-    if(acceptMsgFrom(writerGUID, &pWP) && pWP)
->>>>>>> 39fa6011
     {
         return false;
     }
 
-<<<<<<< HEAD
-    if(acceptMsgFrom(writerGUID, &writer))
-    {
-        if (writer->process_heartbeat(hbCount, firstSN, lastSN, finalFlag, livelinessFlag, disable_positive_acks_))
+    if(acceptMsgFrom(writerGUID, &writer) && writer)
+    {
+        bool assert_liveliness = false;
+        if (writer->process_heartbeat(
+                hbCount, firstSN, lastSN, finalFlag, livelinessFlag, disable_positive_acks_, assert_liveliness))
         {
             fragmentedChangePitStop_->try_to_remove_until(firstSN, writerGUID);
-=======
-
-        if(pWP->m_lastHeartbeatCount < hbCount)
-        {
-            // If it is the first heartbeat message, we can try to cancel initial ack.
-            // TODO: This timer cancelling should be checked if needed with the liveliness implementation.
-            // To keep PARTICIPANT_DROPPED event we should add an explicit participant_liveliness QoS.
-            // This is now commented to avoid issues #457 and #155
-            // pWP->mp_initialAcknack->cancel_timer();
-
-            pWP->m_lastHeartbeatCount = hbCount;
-            pWP->lost_changes_update(firstSN);
-            fragmentedChangePitStop_->try_to_remove_until(firstSN, pWP->m_att.guid);
-            pWP->missing_changes_update(lastSN);
-            pWP->m_heartbeatFinalFlag = finalFlag;
-
-            //Analyze wheter a acknack message is needed
-            if(!finalFlag)
-            {
-                if (disable_positive_acks_)
-                {
-                    if(pWP->areThereMissing())
-                    {
-                        pWP->mp_heartbeatResponse->restart_timer();
-                    }
-                }
-                else
-                {
-                    pWP->mp_heartbeatResponse->restart_timer();
-                }
-            }
-            else if(finalFlag && !livelinessFlag)
-            {
-                if(pWP->areThereMissing())
-                {
-                    pWP->mp_heartbeatResponse->restart_timer();
-                }
-            }
-            else if (livelinessFlag)
+            
+            // Try to assert liveliness if requested by proxy's logic
+            if (assert_liveliness)
             {
                 if (liveliness_lease_duration_ < c_TimeInfinite)
                 {
                     if (liveliness_kind_ == MANUAL_BY_TOPIC_LIVELINESS_QOS ||
-                            pWP->m_att.liveliness_kind == MANUAL_BY_TOPIC_LIVELINESS_QOS)
+                            writer->attributes().m_qos.m_liveliness.kind == MANUAL_BY_TOPIC_LIVELINESS_QOS)
                     {
                         auto wlp = this->mp_RTPSParticipant->wlp();
                         if ( wlp != nullptr)
@@ -667,9 +526,6 @@
                 }
             }
 
-            wpLock.unlock();
->>>>>>> 39fa6011
-
             // Maybe now we have to notify user from new CacheChanges.
             NotifyChanges(writer);
         }
@@ -751,7 +607,6 @@
 {
     std::lock_guard<std::recursive_timed_mutex> guard(mp_mutex);
 
-<<<<<<< HEAD
     if (is_alive_)
     {
         if(wp != nullptr || matched_writer_lookup(a_change->writerGUID,&wp))
@@ -767,21 +622,11 @@
             wp->change_removed_from_history(a_change->sequenceNumber);
             return true;
         }
-        else
-        {
+        else if(a_change->writerGUID.entityId != this->m_trustedWriterEntityId)
+        {
+            // trusted entities messages mean no havoc
             logError(RTPS_READER," You should always find the WP associated with a change, something is very wrong");
         }
-=======
-    if(wp != nullptr || matched_writer_lookup(a_change->writerGUID,&wp))
-    {
-        wp->setNotValid(a_change->sequenceNumber);
-        return true;
-    }
-    else if( a_change->writerGUID.entityId != this->m_trustedWriterEntityId )
-    {
-        // trusted entities messages mean no havoc
-        logError(RTPS_READER," You should always find the WP associated with a change, something is very wrong");
->>>>>>> 39fa6011
     }
 
     return false;
@@ -816,7 +661,6 @@
                             getListener()->onNewCacheChangeAdded((RTPSReader*)this, a_change);
                         }
 
-                        mp_history->postSemaphore();
                         return true;
                     }
                 }
