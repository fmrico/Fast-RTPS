// Copyright 2016 Proyectos y Sistemas de Mantenimiento SL (eProsima).
//
// Licensed under the Apache License, Version 2.0 (the "License");
// you may not use this file except in compliance with the License.
// You may obtain a copy of the License at
//
//     http://www.apache.org/licenses/LICENSE-2.0
//
// Unless required by applicable law or agreed to in writing, software
// distributed under the License is distributed on an "AS IS" BASIS,
// WITHOUT WARRANTIES OR CONDITIONS OF ANY KIND, either express or implied.
// See the License for the specific language governing permissions and
// limitations under the License.

/**
 * @file StatefulReader.cpp
 *
 */

#include <fastrtps/rtps/reader/StatefulReader.h>
#include <fastrtps/rtps/reader/ReaderListener.h>
#include <fastrtps/rtps/history/ReaderHistory.h>
#include <fastrtps/rtps/reader/timedevent/HeartbeatResponseDelay.h>
#include <fastrtps/rtps/reader/timedevent/InitialAckNack.h>
#include <fastrtps/log/Log.h>
#include <fastrtps/rtps/messages/RTPSMessageCreator.h>
#include "../participant/RTPSParticipantImpl.h"
#include "FragmentedChangePitStop.h"
#include "WriterProxy.h"
#include <fastrtps/utils/TimeConversion.h>
#include "../history/HistoryAttributesExtension.hpp"


#include <mutex>
#include <thread>

#include <cassert>

#define IDSTRING "(ID:"<< std::this_thread::get_id() <<") "<<

using namespace eprosima::fastrtps::rtps;

StatefulReader::~StatefulReader()
{
    logInfo(RTPS_READER,"StatefulReader destructor.";);
    for(WriterProxy* writer : matched_writers_)
    {
        delete(writer);
    }
    for (WriterProxy* writer : matched_writers_pool_)
    {
        delete(writer);
    }
}

StatefulReader::StatefulReader(
        RTPSParticipantImpl* pimpl,
        const GUID_t& guid,
        const ReaderAttributes& att,
        ReaderHistory* hist,
        ReaderListener* listen)
    : RTPSReader(pimpl,guid,att,hist, listen)
    , acknack_count_(0)
    , nackfrag_count_(0)
    , times_(att.times)
    , matched_writers_(att.matched_writers_allocation)
    , matched_writers_pool_(att.matched_writers_allocation)
    , proxy_changes_config_(resource_limits_from_history(hist->m_att, 0))
    , disable_positive_acks_(att.disable_positive_acks)
{
    // Update resource limits on proxy changes set adding 256 possibly missing changes
    proxy_changes_config_.initial += 256u;
    if (proxy_changes_config_.increment == 0)
    {
        proxy_changes_config_.maximum += 256u;
    }
    else
    {
        proxy_changes_config_.maximum = std::max(proxy_changes_config_.maximum, proxy_changes_config_.initial);
    }

    const RTPSParticipantAttributes& part_att = pimpl->getRTPSParticipantAttributes();
    for (size_t n = 0; n < att.matched_writers_allocation.initial; ++n)
    {
        matched_writers_pool_.push_back(new WriterProxy(this, part_att.allocation.locators, proxy_changes_config_));
    }
}

bool StatefulReader::matched_writer_add(const WriterProxyData& wdata)
{
    assert(wdata.guid() != c_Guid_Unknown);

    std::lock_guard<std::recursive_timed_mutex> guard(mp_mutex);
    for (WriterProxy* it : matched_writers_)
    {
        if (it->guid() == wdata.guid())
        {
            logInfo(RTPS_READER, "Attempting to add existing writer, updating information");
            it->update(wdata);
            for (const Locator_t& locator : it->remote_locators_shrinked())
            {
                getRTPSParticipant()->createSenderResources(locator);
            }
            return false;
        }
    }

    // Get a writer proxy from the inactive pool (or create a new one if necessary and allowed)
    WriterProxy* wp = nullptr;
    if (matched_writers_pool_.empty())
    {
        size_t max_readers = matched_writers_pool_.max_size();
        if (matched_writers_.size() + matched_writers_pool_.size() < max_readers)
        {
            const RTPSParticipantAttributes& part_att = mp_RTPSParticipant->getRTPSParticipantAttributes();
            wp = new WriterProxy(this, part_att.allocation.locators, proxy_changes_config_);
        }
        else
        {
            logWarning(RTPS_WRITER, "Maximum number of reader proxies (" << max_readers << \
                ") reached for writer " << m_guid << endl);
            return false;
        }
    }
    else
    {
        wp = matched_writers_pool_.back();
        matched_writers_pool_.pop_back();
    }

    wp->start(wdata);

    for (const Locator_t& locator : wp->remote_locators_shrinked())
    {
        getRTPSParticipant()->createSenderResources(locator);
    }

    add_persistence_guid(wdata.guid(), wdata.persistence_guid());
    wp->loaded_from_storage_nts(get_last_notified(wdata.guid()));
    matched_writers_.push_back(wp);
    logInfo(RTPS_READER, "Writer Proxy " << wp->guid() << " added to " << m_guid.entityId);
    return true;
}

bool StatefulReader::matched_writer_remove(const GUID_t& writer_guid)
{
    WriterProxy *wproxy = nullptr;
    std::unique_lock<std::recursive_timed_mutex> lock(mp_mutex);

    //Remove cachechanges belonging to the unmatched writer
    mp_history->remove_changes_with_guid(writer_guid);

    for(ResourceLimitedVector<WriterProxy*>::iterator it=matched_writers_.begin();it!=matched_writers_.end();++it)
    {
        if((*it)->guid() == writer_guid)
        {
            logInfo(RTPS_READER,"Writer Proxy removed: " <<(*it)->guid());
            wproxy = *it;
            matched_writers_.erase(it);
            remove_persistence_guid(wproxy->guid(), wproxy->attributes().persistence_guid());
            break;
        }
    }

    if(wproxy != nullptr)
    {
        wproxy->stop();
        matched_writers_pool_.push_back(wproxy);
        return true;
    }

    logInfo(RTPS_READER,"Writer Proxy " << writer_guid << " doesn't exist in reader "<<this->getGuid().entityId);
    return false;
}

bool StatefulReader::liveliness_expired(const GUID_t& writer_guid)
{
    WriterProxy *wproxy = nullptr;
    std::unique_lock<std::recursive_timed_mutex> lock(mp_mutex);

    //Remove cachechanges belonging to the unmatched writer
    mp_history->remove_changes_with_guid(writer_guid);

    for(ResourceLimitedVector<WriterProxy*>::iterator it=matched_writers_.begin();it!=matched_writers_.end();++it)
    {
        if((*it)->guid() == writer_guid)
        {
            logInfo(RTPS_READER,"Writer Proxy removed: " <<(*it)->guid());
            wproxy = *it;
            matched_writers_.erase(it);
            remove_persistence_guid(wproxy->guid(), wproxy->attributes().persistence_guid());
            if (mp_listener != nullptr)
            {
                MatchingInfo info(REMOVED_MATCHING, writer_guid);
                mp_listener->onReaderMatched(this, info);
            }

            wproxy->stop();
            matched_writers_pool_.push_back(wproxy);
            return true;
        }
    }

    logInfo(RTPS_READER,"Writer Proxy " << writer_guid << " doesn't exist in reader "<<this->getGuid().entityId);
    return false;
}

bool StatefulReader::assert_liveliness(const GUID_t& writer_guid)
{
    WriterProxy* WP;
    if (matched_writer_lookup(writer_guid, &WP))
    {
        WP->assert_liveliness();
        return true;
    }
    return false;
}

bool StatefulReader::matched_writer_is_matched(const GUID_t& writer_guid)
{
    std::lock_guard<std::recursive_timed_mutex> guard(mp_mutex);
    for(WriterProxy* it : matched_writers_)
    {
        if(it->guid() == writer_guid && it->is_alive())
        {
            return true;
        }
    }
    return false;
}

bool StatefulReader::matched_writer_lookup(
        const GUID_t& writerGUID,
        WriterProxy** WP)
{
    assert(WP);

    std::lock_guard<std::recursive_timed_mutex> guard(mp_mutex);

    bool returnedValue = findWriterProxy(writerGUID, WP);

    if(returnedValue)
    {
        logInfo(RTPS_READER, this->getGuid().entityId << " FINDS writerProxy " << writerGUID << " from "
            << matched_writers_.size());
    }
    else
    {
        logInfo(RTPS_READER, this->getGuid().entityId << " NOT FINDS writerProxy " << writerGUID << " from "
            << matched_writers_.size());
    }

    return returnedValue;
}

bool StatefulReader::findWriterProxy(
        const GUID_t& writerGUID,
        WriterProxy** WP) const
{
    assert(WP);

    for(WriterProxy* it : matched_writers_)
    {
        if(it->guid() == writerGUID && it->is_alive())
        {
            *WP = it;
            return true;
        }
    }
    return false;
}

bool StatefulReader::processDataMsg(CacheChange_t *change)
{
    WriterProxy *pWP = nullptr;

    assert(change);

    std::unique_lock<std::recursive_timed_mutex> lock(mp_mutex);

    if(acceptMsgFrom(change->writerGUID, &pWP))
    {
        // Check if CacheChange was received.
        if(!pWP->change_was_received(change->sequenceNumber))
        {
            logInfo(RTPS_MSG_IN,IDSTRING"Trying to add change " << change->sequenceNumber <<" TO reader: "<< getGuid().entityId);

            CacheChange_t* change_to_add;

            if(reserveCache(&change_to_add, change->serializedPayload.length)) //Reserve a new cache from the corresponding cache pool
            {
#if HAVE_SECURITY
                if(getAttributes().security_attributes().is_payload_protected)
                {
                    change_to_add->copy_not_memcpy(change);
                    if(!getRTPSParticipant()->security_manager().decode_serialized_payload(change->serializedPayload,
                                change_to_add->serializedPayload, m_guid, change->writerGUID))
                    {
                        releaseCache(change_to_add);
                        logWarning(RTPS_MSG_IN, "Cannont decode serialized payload");
                        return false;
                    }
                }
                else
                {
#endif
                    if (!change_to_add->copy(change))
                    {
                        logWarning(RTPS_MSG_IN,IDSTRING"Problem copying CacheChange, received data is: " << change->serializedPayload.length
                                << " bytes and max size in reader " << getGuid().entityId << " is " << change_to_add->serializedPayload.max_size);
                        releaseCache(change_to_add);
                        return false;
                    }
#if HAVE_SECURITY
                }
#endif
            }
            else
            {
                logError(RTPS_MSG_IN,IDSTRING"Problem reserving CacheChange in reader: " << getGuid().entityId);
                return false;
            }

            // Assertion has to be done before call change_received,
            // because this function can unlock the StatefulReader timed_mutex.
            if(pWP != nullptr)
            {
                pWP->assert_liveliness(); //Asser liveliness since you have received a DATA MESSAGE.
            }

            if(!change_received(change_to_add, pWP))
            {
                logInfo(RTPS_MSG_IN,IDSTRING"MessageReceiver not add change "<<change_to_add->sequenceNumber);
                releaseCache(change_to_add);

                if(pWP == nullptr && getGuid().entityId == c_EntityId_SPDPReader)
                {
                    mp_RTPSParticipant->assertRemoteRTPSParticipantLiveliness(change->writerGUID.guidPrefix);
                }
            }
        }
    }

    return true;
}

bool StatefulReader::processDataFragMsg(
        CacheChange_t* incomingChange,
        uint32_t sampleSize,
        uint32_t fragmentStartingNum)
{
    WriterProxy *pWP = nullptr;

    assert(incomingChange);

    std::unique_lock<std::recursive_timed_mutex> lock(mp_mutex);

    if(acceptMsgFrom(incomingChange->writerGUID, &pWP))
    {
        // Check if CacheChange was received.
        if(!pWP->change_was_received(incomingChange->sequenceNumber))
        {
            logInfo(RTPS_MSG_IN, IDSTRING"Trying to add fragment " << incomingChange->sequenceNumber.to64long() << " TO reader: " << getGuid().entityId);

            CacheChange_t* change_to_add = incomingChange;

#if HAVE_SECURITY
            if(getAttributes().security_attributes().is_payload_protected)
            {
                if(reserveCache(&change_to_add, incomingChange->serializedPayload.length)) //Reserve a new cache from the corresponding cache pool
                {
                    change_to_add->copy_not_memcpy(incomingChange);
                    if(!getRTPSParticipant()->security_manager().decode_serialized_payload(incomingChange->serializedPayload,
                                change_to_add->serializedPayload, m_guid, incomingChange->writerGUID))
                    {
                        releaseCache(change_to_add);
                        logWarning(RTPS_MSG_IN, "Cannont decode serialized payload");
                        return false;
                    }
                }
            }
#endif

            // Fragments manager has to process incomming fragments.
            // If CacheChange_t is completed, it will be returned;
            CacheChange_t* change_completed = fragmentedChangePitStop_->process(change_to_add, sampleSize, fragmentStartingNum);

#if HAVE_SECURITY
            if(getAttributes().security_attributes().is_payload_protected)
                releaseCache(change_to_add);
#endif

            // Assertion has to be done before call change_received,
            // because this function can unlock the StatefulReader mutex.
            if(pWP != nullptr)
            {
                pWP->assert_liveliness(); //Asser liveliness since you have received a DATA MESSAGE.
            }

            if(change_completed != nullptr)
            {
                if(!change_received(change_completed, pWP))
                {
                    logInfo(RTPS_MSG_IN, IDSTRING"MessageReceiver not add change " << change_completed->sequenceNumber.to64long());

                    // Assert liveliness because it is a participant discovery info.
                    if(pWP == nullptr && getGuid().entityId == c_EntityId_SPDPReader)
                    {
                        mp_RTPSParticipant->assertRemoteRTPSParticipantLiveliness(incomingChange->writerGUID.guidPrefix);
                    }

                    releaseCache(change_completed);
                }
            }
        }
    }

    return true;
}

bool StatefulReader::processHeartbeatMsg(
        const GUID_t& writerGUID,
        uint32_t hbCount,
        const SequenceNumber_t& firstSN,
        const SequenceNumber_t& lastSN,
        bool finalFlag,
        bool livelinessFlag)
{
    WriterProxy *writer = nullptr;

    std::unique_lock<std::recursive_timed_mutex> lock(mp_mutex);

    if(acceptMsgFrom(writerGUID, &writer))
    {
        if (writer->process_heartbeat(hbCount, firstSN, lastSN, finalFlag, livelinessFlag, disable_positive_acks_))
        {
            fragmentedChangePitStop_->try_to_remove_until(firstSN, writerGUID);

            // Maybe now we have to notify user from new CacheChanges.
            NotifyChanges(writer);
        }
    }

    return true;
}

bool StatefulReader::processGapMsg(
        const GUID_t& writerGUID,
        const SequenceNumber_t& gapStart,
        const SequenceNumberSet_t& gapList)
{
    WriterProxy *pWP = nullptr;

    std::unique_lock<std::recursive_timed_mutex> lock(mp_mutex);

    if(acceptMsgFrom(writerGUID, &pWP))
    {
<<<<<<< HEAD
        // TODO (Miguel C): Refactor this inside WriterProxy
        std::lock_guard<std::recursive_mutex> guardWriterProxy(*pWP->get_mutex());
=======
        std::unique_lock<std::recursive_mutex> wpLock(*pWP->getMutex());
>>>>>>> f661619b
        SequenceNumber_t auxSN;
        SequenceNumber_t finalSN = gapList.base() - 1;
        for(auxSN = gapStart; auxSN<=finalSN;auxSN++)
        {
            if(pWP->irrelevant_change_set(auxSN))
            {
                fragmentedChangePitStop_->try_to_remove(auxSN, pWP->guid());
            }
        }

        gapList.for_each([&](SequenceNumber_t it)
        {
            if(pWP->irrelevant_change_set(it))
            {
                fragmentedChangePitStop_->try_to_remove(it, pWP->guid());
            }
        });

        wpLock.unlock();

        // Maybe now we have to notify user from new CacheChanges.
        NotifyChanges(pWP);
    }

    return true;
}

bool StatefulReader::acceptMsgFrom(
        const GUID_t& writerId,
        WriterProxy **wp) const
{
    assert(wp != nullptr);

    for(WriterProxy* it : matched_writers_)
    {
        if(it->guid() == writerId && it->is_alive())
        {
            *wp = it;
            return true;
        }
    }

    return false;
}

bool StatefulReader::change_removed_by_history(
        CacheChange_t* a_change,
        WriterProxy* wp)
{
    std::lock_guard<std::recursive_timed_mutex> guard(mp_mutex);

    if(wp != nullptr || matched_writer_lookup(a_change->writerGUID,&wp))
    {
        wp->change_removed_from_history(a_change->sequenceNumber);
        return true;
    }
    else
    {
        logError(RTPS_READER," You should always find the WP associated with a change, something is very wrong");
    }
    return false;
}

bool StatefulReader::change_received(
        CacheChange_t* a_change,
        WriterProxy* prox)
{
    //First look for WriterProxy in case is not provided
    if(prox == nullptr)
    {
        if(!findWriterProxy(a_change->writerGUID, &prox))
        {
            logInfo(RTPS_READER, "Writer Proxy " << a_change->writerGUID <<" not matched to this Reader "<< m_guid.entityId);
            return false;
        }
    }

    // TODO (Miguel C): Refactor this inside WriterProxy
    std::unique_lock<std::recursive_mutex> writerProxyLock(*prox->get_mutex());

    size_t unknown_missing_changes_up_to = prox->unknown_missing_changes_up_to(a_change->sequenceNumber);

    if(this->mp_history->received_change(a_change, unknown_missing_changes_up_to))
    {
        bool ret = prox->received_change_set(a_change->sequenceNumber);

        GUID_t proxGUID = prox->guid();

        // If KEEP_LAST and history full, make older changes as lost.
        CacheChange_t* aux_change = nullptr;
        if(this->mp_history->isFull() && mp_history->get_min_change_from(&aux_change, proxGUID))
        {
            prox->lost_changes_update(aux_change->sequenceNumber);
            fragmentedChangePitStop_->try_to_remove_until(aux_change->sequenceNumber, proxGUID);
        }

        writerProxyLock.unlock();

        NotifyChanges(prox);

        return ret;
    }

    return false;
}

void StatefulReader::NotifyChanges(WriterProxy* prox)
{
    GUID_t proxGUID = prox->guid();
    update_last_notified(proxGUID, prox->available_changes_max());
    SequenceNumber_t nextChangeToNotify = prox->next_cache_change_to_be_notified();
    while (nextChangeToNotify != SequenceNumber_t::unknown())
    {
        mp_history->postSemaphore();

        if (getListener() != nullptr)
        {
            CacheChange_t* ch_to_give = nullptr;

            if (mp_history->get_change(nextChangeToNotify, proxGUID, &ch_to_give))
            {
                if (!ch_to_give->isRead)
                {
                    getListener()->onNewCacheChangeAdded((RTPSReader*)this, ch_to_give);
                }
            }

            // Search again the WriterProxy because could be removed after the unlock.
            if (!findWriterProxy(proxGUID, &prox))
                break;
        }

        nextChangeToNotify = prox->next_cache_change_to_be_notified();
    }
}

bool StatefulReader::nextUntakenCache(
        CacheChange_t** change,
        WriterProxy** wpout)
{
    std::lock_guard<std::recursive_timed_mutex> guard(mp_mutex);
    std::vector<CacheChange_t*> toremove;
    bool takeok = false;
    for(std::vector<CacheChange_t*>::iterator it = mp_history->changesBegin();
            it!=mp_history->changesEnd();++it)
    {
        WriterProxy* wp;
        if(this->matched_writer_lookup((*it)->writerGUID, &wp))
        {
            // TODO Revisar la comprobacion
            SequenceNumber_t seq = wp->available_changes_max();
            if(seq >= (*it)->sequenceNumber)
            {
                *change = *it;
                if(wpout !=nullptr)
                    *wpout = wp;

                takeok = true;
                break;
                //				if((*it)->kind == ALIVE)
                //				{
                //					this->mp_type->deserialize(&(*it)->serializedPayload,data);
                //				}
                //				(*it)->isRead = true;
                //				if(info!=NULL)
                //				{
                //					info->sampleKind = (*it)->kind;
                //					info->writerGUID = (*it)->writerGUID;
                //					info->sourceTimestamp = (*it)->sourceTimestamp;
                //					info->iHandle = (*it)->instanceHandle;
                //					if(this->m_qos.m_ownership.kind == EXCLUSIVE_OWNERSHIP_QOS)
                //						info->ownershipStrength = wp->m_data->m_qos.m_ownershipStrength.value;
                //				}
                //				m_reader_cache.decreaseUnreadCount();
                //				logInfo(RTPS_READER,this->getGuid().entityId<<": reading change "<< (*it)->sequenceNumber.to64long());
                //				readok = true;
                //				break;
            }
        }
        else
        {
            toremove.push_back((*it));
        }
    }

    for(std::vector<CacheChange_t*>::iterator it = toremove.begin();
            it!=toremove.end();++it)
    {
        logWarning(RTPS_READER,"Removing change "<<(*it)->sequenceNumber << " from " << (*it)->writerGUID << " because is no longer paired");
        mp_history->remove_change(*it);
    }
    return takeok;
}

// TODO Porque elimina aqui y no cuando hay unpairing
bool StatefulReader::nextUnreadCache(
        CacheChange_t** change,
        WriterProxy** wpout)
{
    std::lock_guard<std::recursive_timed_mutex> guard(mp_mutex);
    std::vector<CacheChange_t*> toremove;
    bool readok = false;
    for(std::vector<CacheChange_t*>::iterator it = mp_history->changesBegin();
            it!=mp_history->changesEnd();++it)
    {
        if((*it)->isRead)
            continue;
        WriterProxy* wp;
        if(this->matched_writer_lookup((*it)->writerGUID,&wp))
        {
            SequenceNumber_t seq;
            seq = wp->available_changes_max();
            if(seq >= (*it)->sequenceNumber)
            {
                *change = *it;
                if(wpout !=nullptr)
                    *wpout = wp;

                readok = true;
                break;
                //				if((*it)->kind == ALIVE)
                //				{
                //					this->mp_type->deserialize(&(*it)->serializedPayload,data);
                //				}
                //				(*it)->isRead = true;
                //				if(info!=NULL)
                //				{
                //					info->sampleKind = (*it)->kind;
                //					info->writerGUID = (*it)->writerGUID;
                //					info->sourceTimestamp = (*it)->sourceTimestamp;
                //					info->iHandle = (*it)->instanceHandle;
                //					if(this->m_qos.m_ownership.kind == EXCLUSIVE_OWNERSHIP_QOS)
                //						info->ownershipStrength = wp->m_data->m_qos.m_ownershipStrength.value;
                //				}
                //				m_reader_cache.decreaseUnreadCount();
                //				logInfo(RTPS_READER,this->getGuid().entityId<<": reading change "<< (*it)->sequenceNumber.to64long());
                //				readok = true;
                //				break;
            }
        }
        else
        {
            toremove.push_back((*it));
        }
    }

    for(std::vector<CacheChange_t*>::iterator it = toremove.begin();
            it!=toremove.end();++it)
    {
        logWarning(RTPS_READER,"Removing change "<<(*it)->sequenceNumber << " from " << (*it)->writerGUID << " because is no longer paired");
        mp_history->remove_change(*it);
    }

    return readok;
}

bool StatefulReader::updateTimes(const ReaderTimes& ti)
{
    std::lock_guard<std::recursive_timed_mutex> guard(mp_mutex);
    if(times_.heartbeatResponseDelay != ti.heartbeatResponseDelay)
    {
        times_ = ti;
        for(WriterProxy* writer : matched_writers_)
        {
            writer->update_heartbeat_response_interval(times_.heartbeatResponseDelay);
        }
    }
    return true;
}

bool StatefulReader::isInCleanState()
{
    bool cleanState = true;
    std::unique_lock<std::recursive_timed_mutex> lock(mp_mutex);

    for (WriterProxy* wp : matched_writers_)
    {
        if (wp->number_of_changes_from_writer() != 0)
        {
            cleanState = false;
            break;
        }
    }

    return cleanState;
}

void StatefulReader::send_acknack(
        const SequenceNumberSet_t& sns,
        RTPSMessageGroup_t& buffer,
        const RTPSMessageSenderInterface& sender,
        bool is_final)
{

    Count_t acknackCount = 0;

    {//BEGIN PROTECTION
        std::lock_guard<std::recursive_timed_mutex> guard_reader(mp_mutex);
        acknack_count_++;
        acknackCount = acknack_count_;
    }


    logInfo(RTPS_READER, "Sending ACKNACK: " << sns);

    RTPSMessageGroup group(getRTPSParticipant(), this, buffer, sender);
    group.add_acknack(sns, acknackCount, is_final);

}

void StatefulReader::send_acknack(
        const WriterProxy* writer,
        RTPSMessageGroup_t& buffer,
        const RTPSMessageSenderInterface& sender,
        bool heartbeat_was_final)
{
    // Protect reader
    std::lock_guard<std::recursive_timed_mutex> guard(mp_mutex);

    SequenceNumberSet_t missing_changes = writer->missing_changes();
    // Stores missing changes but there is some fragments received.
    std::vector<CacheChange_t*> uncompleted_changes;

    try
    {
        RTPSMessageGroup group(getRTPSParticipant(), this, buffer, sender);
        if (!missing_changes.empty() || !heartbeat_was_final)
        {
            GUID_t guid = sender.remote_guids().at(0);
            SequenceNumberSet_t sns(writer->available_changes_max() + 1);
    
            missing_changes.for_each(
                [&](const SequenceNumber_t& seq)
                {
                    // Check if the CacheChange_t is uncompleted.
                    CacheChange_t* uncomplete_change = findCacheInFragmentedCachePitStop(seq, guid);
                    if (uncomplete_change == nullptr)
                    {
                        if (!sns.add(seq))
                        {
                            logInfo(RTPS_READER, "Sequence number " << seq
                                << " exceeded bitmap limit of AckNack. SeqNumSet Base: " << sns.base());
                        }
                    }
                    else
                    {
                        uncompleted_changes.push_back(uncomplete_change);
                    }
    
                });
    
            acknack_count_++;
            logInfo(RTPS_READER, "Sending ACKNACK: " << sns;);
    
            bool final = sns.empty();
            group.add_acknack(sns, acknack_count_, final);
        }
    
        // Now generage NACK_FRAGS
        if (!uncompleted_changes.empty())
        {
            for (auto cit : uncompleted_changes)
            {
                FragmentNumberSet_t frag_sns;
    
                //  Search first fragment not present.
                uint32_t frag_num = 0;
                auto fit = cit->getDataFragments()->begin();
                for (; fit != cit->getDataFragments()->end(); ++fit)
                {
                    ++frag_num;
                    if (*fit == ChangeFragmentStatus_t::NOT_PRESENT)
                        break;
                }
    
                // Never should happend.
                assert(frag_num != 0);
                assert(fit != cit->getDataFragments()->end());
    
                // Store FragmentNumberSet_t base.
                frag_sns.base(frag_num);
    
                // Fill the FragmentNumberSet_t bitmap.
                for (; fit != cit->getDataFragments()->end(); ++fit)
                {
                    if (*fit == ChangeFragmentStatus_t::NOT_PRESENT)
                        frag_sns.add(frag_num);
    
                    ++frag_num;
                }
    
                ++nackfrag_count_;
                logInfo(RTPS_READER, "Sending NACKFRAG for sample" << cit->sequenceNumber << ": " << frag_sns;);
    
                group.add_nackfrag(cit->sequenceNumber, frag_sns, nackfrag_count_);
            }
        }
    }
    catch(const RTPSMessageGroup::timeout&)
    {
        logError(RTPS_WRITER, "Max blocking time reached");
    }
}

bool StatefulReader::send_sync_nts(
        CDRMessage_t* message,
        const Locator_t& locator,
        std::chrono::steady_clock::time_point& max_blocking_time_point)
{
    return mp_RTPSParticipant->sendSync(message, locator, max_blocking_time_point);
}<|MERGE_RESOLUTION|>--- conflicted
+++ resolved
@@ -455,12 +455,8 @@
 
     if(acceptMsgFrom(writerGUID, &pWP))
     {
-<<<<<<< HEAD
         // TODO (Miguel C): Refactor this inside WriterProxy
-        std::lock_guard<std::recursive_mutex> guardWriterProxy(*pWP->get_mutex());
-=======
-        std::unique_lock<std::recursive_mutex> wpLock(*pWP->getMutex());
->>>>>>> f661619b
+        std::unique_lock<std::recursive_mutex> wpLock(*pWP->get_mutex());
         SequenceNumber_t auxSN;
         SequenceNumber_t finalSN = gapList.base() - 1;
         for(auxSN = gapStart; auxSN<=finalSN;auxSN++)
