// Copyright 2016 Proyectos y Sistemas de Mantenimiento SL (eProsima).
//
// Licensed under the Apache License, Version 2.0 (the "License");
// you may not use this file except in compliance with the License.
// You may obtain a copy of the License at
//
//     http://www.apache.org/licenses/LICENSE-2.0
//
// Unless required by applicable law or agreed to in writing, software
// distributed under the License is distributed on an "AS IS" BASIS,
// WITHOUT WARRANTIES OR CONDITIONS OF ANY KIND, either express or implied.
// See the License for the specific language governing permissions and
// limitations under the License.

/*
 * Subscriber.cpp
 *
 */

#include <fastrtps/subscriber/Subscriber.h>
#include "SubscriberImpl.h"

namespace eprosima {
namespace fastrtps {

const GUID_t& Subscriber::getGuid()
{
    return mp_impl->getGuid();
}

void Subscriber::waitForUnreadMessage()
{
    return mp_impl->waitForUnreadMessage();
}

bool Subscriber::readNextData(void* data,SampleInfo_t* info)
{
    return mp_impl->readNextData(data,info);
}
bool Subscriber::takeNextData(void* data,SampleInfo_t* info)
{
    return mp_impl->takeNextData(data,info);
}

bool Subscriber::updateAttributes(SubscriberAttributes& att)
{
    return mp_impl->updateAttributes(att);
}

SubscriberAttributes Subscriber::getAttributes() const
{
    return mp_impl->getAttributes();
}

bool Subscriber::isInCleanState() const
{
    return mp_impl->isInCleanState();
}

<<<<<<< HEAD
=======
uint64_t Subscriber::getUnreadCount() const
{
	return mp_impl->getUnreadCount();
}



>>>>>>> adb00149
} /* namespace fastrtps */
} /* namespace eprosima */<|MERGE_RESOLUTION|>--- conflicted
+++ resolved
@@ -57,8 +57,6 @@
     return mp_impl->isInCleanState();
 }
 
-<<<<<<< HEAD
-=======
 uint64_t Subscriber::getUnreadCount() const
 {
 	return mp_impl->getUnreadCount();
@@ -66,6 +64,5 @@
 
 
 
->>>>>>> adb00149
 } /* namespace fastrtps */
 } /* namespace eprosima */