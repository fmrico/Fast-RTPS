--- conflicted
+++ resolved
@@ -113,15 +113,12 @@
         rtps/security/SecurityManager.cpp
         rtps/security/SecurityPluginFactory.cpp
         security/authentication/PKIDH.cpp
-<<<<<<< HEAD
         security/cryptography/AESGCMGMAC.cpp
         security/cryptography/AESGCMGMAC_KeyExchange.cpp
         security/cryptography/AESGCMGMAC_KeyFactory.cpp
         security/cryptography/AESGCMGMAC_Transform.cpp
         security/cryptography/AESGCMGMAC_Types.cpp
-=======
         security/authentication/PKIIdentityHandle.cpp
->>>>>>> 3aecf0ad
         )
 
     include_directories(${OPENSSL_INCLUDE_DIR})
