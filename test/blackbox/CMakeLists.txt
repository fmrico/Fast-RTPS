if(NOT ((MSVC OR MSVC_IDE) AND EPROSIMA_INSTALLER) AND fastcdr_FOUND)
<<<<<<< HEAD
    # If Windows, link against export dll functions
=======
    include(${PROJECT_SOURCE_DIR}/cmake/dev/gtest.cmake)

>>>>>>> 83e92a51
    if(WIN32)
        add_definitions(-D_WIN32_WINNT=0x0501)
    endif()


    ###############################################################################
    # Unit tests
    ###############################################################################
    set(BLACKBOXTESTS_SOURCE BlackboxTests.cpp
        types/HelloWorld.cpp
        types/HelloWorldType.cpp
        types/Data64kb.cpp
        types/Data64kbType.cpp
        RTPSAsSocketReader.cpp
        RTPSAsSocketWriter.cpp
        RTPSWithRegistrationReader.cpp
        RTPSWithRegistrationWriter.cpp
        PubSubHelloWorldReader.cpp
        PubSubHelloWorldWriter.cpp
        ReqRepHelloWorldRequester.cpp
        ReqRepHelloWorldReplier.cpp
        PubSubData64kbReader.cpp
        PubSubData64kbWriter.cpp
        )
    add_executable(BlackboxTests ${BLACKBOXTESTS_SOURCE})
    add_gtest(BlackboxTests ${BLACKBOXTESTS_SOURCE})
    target_include_directories(BlackboxTests PRIVATE ${Boost_INCLUDE_DIR} ${GTEST_INCLUDE_DIRS})
    target_link_libraries(BlackboxTests fastrtps fastcdr ${GTEST_LIBRARIES})
endif()
<|MERGE_RESOLUTION|>--- conflicted
+++ resolved
@@ -1,10 +1,6 @@
 if(NOT ((MSVC OR MSVC_IDE) AND EPROSIMA_INSTALLER) AND fastcdr_FOUND)
-<<<<<<< HEAD
-    # If Windows, link against export dll functions
-=======
     include(${PROJECT_SOURCE_DIR}/cmake/dev/gtest.cmake)
 
->>>>>>> 83e92a51
     if(WIN32)
         add_definitions(-D_WIN32_WINNT=0x0501)
     endif()
