--- conflicted
+++ resolved
@@ -356,16 +356,11 @@
     {
         returnedValue = false;
         type data;
-        SampleInfo_t info;
+        eprosima::fastrtps::SampleInfo_t info;
 
         if(subscriber->takeNextData((void*)&data, &info))
         {
-<<<<<<< HEAD
-            type data;
-            eprosima::fastrtps::SampleInfo_t info;
-=======
             returnedValue = true;
->>>>>>> 603580b5
 
             std::unique_lock<std::mutex> lock(mutex_);
 
@@ -373,18 +368,7 @@
             ASSERT_LT(last_seq, info.sample_identity.sequence_number());
             last_seq = info.sample_identity.sequence_number();
 
-<<<<<<< HEAD
-                if(info.sampleKind == eprosima::fastrtps::rtps::ALIVE)
-                {
-                    auto it = std::find(total_msgs_.begin(), total_msgs_.end(), data);
-                    ASSERT_NE(it, total_msgs_.end());
-                    total_msgs_.erase(it);
-                    ++current_received_count_;
-                    default_receive_print<type>(data);
-                    cv_.notify_one();
-                }
-=======
-            if(info.sampleKind == ALIVE)
+            if(info.sampleKind == eprosima::fastrtps::rtps::ALIVE)
             {
                 auto it = std::find(total_msgs_.begin(), total_msgs_.end(), data);
                 ASSERT_NE(it, total_msgs_.end());
@@ -392,7 +376,6 @@
                 ++current_received_count_;
                 default_receive_print<type>(data);
                 cv_.notify_one();
->>>>>>> 603580b5
             }
         }
     }
