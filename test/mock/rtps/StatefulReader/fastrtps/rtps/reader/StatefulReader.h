--- conflicted
+++ resolved
@@ -40,15 +40,13 @@
         // In real class, inherited from Endpoint base class.
         inline const GUID_t& getGuid() const { return guid_; };
 
-<<<<<<< HEAD
-        inline ReaderTimes& getTimes(){return times_;};
-=======
-            StatefulReader() {}
+        StatefulReader() {}
 
-            StatefulReader(ReaderHistory* history, std::recursive_timed_mutex* mutex) : RTPSReader(history, mutex) {}
+        StatefulReader(ReaderHistory* history, std::recursive_timed_mutex* mutex) : RTPSReader(history, mutex) {}
 
-            virtual ~StatefulReader() {}
->>>>>>> 2e89320f
+        virtual ~StatefulReader() {}
+
+        inline ReaderTimes& getTimes() { return times_; }
 
         void send_acknack(
                 const SequenceNumberSet_t& /*sns*/,
