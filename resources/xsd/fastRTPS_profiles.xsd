--- conflicted
+++ resolved
@@ -630,11 +630,8 @@
 
     <xs:complexType name="rtpsParticipantAttributesType">
         <xs:all minOccurs="0">
-<<<<<<< HEAD
             <xs:element name="allocation" type="rtpsParticipantAllocationAttributesType" minOccurs="0"/>
-=======
             <xs:element name="prefix" type="guid" minOccurs="0"/>
->>>>>>> 39fa6011
             <xs:element name="defaultUnicastLocatorList" type="locatorListType" minOccurs="0"/>
             <xs:element name="defaultMulticastLocatorList" type="locatorListType" minOccurs="0"/>
             <xs:element name="sendSocketBufferSize" type="uint32Type" minOccurs="0"/>
