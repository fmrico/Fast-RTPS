--- conflicted
+++ resolved
@@ -52,25 +52,15 @@
         std::string ip,
         uint32_t port)
 {
-<<<<<<< HEAD
     //CREATE PARTICIPANT
     RTPSParticipantAttributes PParam;
-    PParam.builtin.use_SIMPLE_RTPSParticipantDiscoveryProtocol = false;
+    PParam.builtin.discovery_config.discoveryProtocol = eprosima::fastrtps::rtps::DiscoveryProtocol::NONE;
     PParam.builtin.use_WriterLivelinessProtocol = false;
     mp_participant = RTPSDomain::createParticipant(PParam);
     if (mp_participant == nullptr)
     {
         return false;
     }
-=======
-	//CREATE PARTICIPANT
-	RTPSParticipantAttributes PParam;
-	PParam.builtin.discovery_config.discoveryProtocol = eprosima::fastrtps::rtps::DiscoveryProtocol::NONE;
-	PParam.builtin.use_WriterLivelinessProtocol = false;
-	mp_participant = RTPSDomain::createParticipant(PParam);
-	if(mp_participant==nullptr)
-		return false;
->>>>>>> 39fa6011
 
     //CREATE WRITERHISTORY
     HistoryAttributes hatt;
