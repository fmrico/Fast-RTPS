// Copyright 2016 Proyectos y Sistemas de Mantenimiento SL (eProsima).
//
// Licensed under the Apache License, Version 2.0 (the "License");
// you may not use this file except in compliance with the License.
// You may obtain a copy of the License at
//
//     http://www.apache.org/licenses/LICENSE-2.0
//
// Unless required by applicable law or agreed to in writing, software
// distributed under the License is distributed on an "AS IS" BASIS,
// WITHOUT WARRANTIES OR CONDITIONS OF ANY KIND, either express or implied.
// See the License for the specific language governing permissions and
// limitations under the License.

/**
 * @file PDPSimple.h
 *
 */

#ifndef PDPSIMPLE_H_
#define PDPSIMPLE_H_
#ifndef DOXYGEN_SHOULD_SKIP_THIS_PUBLIC

#include <mutex>

#include <functional>

#include "../../../common/Guid.h"
#include "../../../attributes/RTPSParticipantAttributes.h"
#include "../../../builtin/data/ReaderProxyData.h"
#include "../../../builtin/data/WriterProxyData.h"
#include "../../../../qos/QosPolicies.h"
#include "../../../../utils/collections/ResourceLimitedVector.hpp"
#include "../../../participant/ParticipantDiscoveryInfo.h"

namespace eprosima {
namespace fastrtps {
namespace rtps {

class StatelessWriter;
class StatelessReader;
class WriterHistory;
class ReaderHistory;
class RTPSParticipantImpl;
class BuiltinProtocols;
class EDP;
class ResendParticipantProxyDataPeriod;
class RemoteParticipantLeaseDuration;
class ReaderProxyData;
class WriterProxyData;
class ParticipantProxyData;
class PDPSimpleListener;


/**
 * Class PDPSimple that implements the SimpleRTPSParticipantDiscoveryProtocol as defined in the RTPS specification.
 * @ingroup DISCOVERY_MODULE
 */
class PDPSimple
{
    friend class ResendRTPSParticipantProxyDataPeriod;
    friend class RemoteRTPSParticipantLeaseDuration;
    friend class PDPSimpleListener;

public:

    /**
     * Constructor
     * @param builtin Pointer to the BuiltinProcols object.
     * @param allocation Participant allocation parameters.
     */
    PDPSimple(
            BuiltinProtocols* builtin,
            const RTPSParticipantAllocationAttributes& allocation);

    virtual ~PDPSimple();

    /**
     * Initialize the PDP.
     * @param part Pointer to the RTPSParticipant.
     * @return True on success
     */
    bool initPDP(RTPSParticipantImpl* part);

    /**
     * Force the sending of our local DPD to all remote RTPSParticipants and multicast Locators.
<<<<<<< HEAD
     * @param new_change  If true a change with new seqNum is created and sent; if false the last change is re-sent
     * @param dispose     Sets change kind to NOT_ALIVE_DISPOSED_UNREGISTERED
=======
     * @param new_change If true a new change (with new seqNum) is created and sent; if false the last change is re-sent
     * @param dispose Sets change kind to NOT_ALIVE_DISPOSED_UNREGISTERED
>>>>>>> cb4f5b12
     */
    void announceParticipantState(
            bool new_change,
            bool dispose = false);

    //!Stop the RTPSParticipantAnnouncement (only used in tests).
    void stopParticipantAnnouncement();

    //!Reset the RTPSParticipantAnnouncement (only used in tests).
    void resetParticipantAnnouncement();

    /**
     * Add a ReaderProxyData to the correct ParticipantProxyData.
<<<<<<< HEAD
     * @param [in]  reader_guid       GUID of the reader to add.
     * @param [out] participant_guid  GUID of the ParticipantProxyData where the reader was added.
     * @param [in]  initializer_func  Function to be called in order to set the data of the ReaderProxyData.
     *
     * @return A pointer to the added ReaderProxyData (nullptr if it could not be added).
=======
     * @param rdata Pointer to the ReaderProxyData objectr to add.
     * @param pdata_out
     * @return True if correct.
>>>>>>> cb4f5b12
     */
    ReaderProxyData* addReaderProxyData(
            const GUID_t& reader_guid, 
            GUID_t& participant_guid,
            std::function<bool(ReaderProxyData*, bool, const ParticipantProxyData&)> initializer_func);

    /**
     * Add a WriterProxyData to the correct ParticipantProxyData.
     * @param [in]  writer_guid       GUID of the writer to add.
     * @param [out] participant_guid  GUID of the ParticipantProxyData where the writer was added.
     * @param [in]  initializer_func  Function to be called in order to set the data of the WriterProxyData.
     *
     * @return A pointer to the added WriterProxyData (nullptr if it could not be added).
     */
    WriterProxyData* addWriterProxyData(
            const GUID_t& writer_guid, 
            GUID_t& participant_guid,
            std::function<bool(WriterProxyData*, bool, const ParticipantProxyData&)> initializer_func);

    /**
     * This method returns whether a ReaderProxyDataObject exists among the registered RTPSParticipants
     * (including the local RTPSParticipant).
     * @param [in] reader GUID_t of the reader we are looking for.
     * @return True if found.
     */
    bool has_reader_proxy_data(const GUID_t& reader);

    /**
     * This method gets a copy of a ReaderProxyData object if it is found among the registered RTPSParticipants
     * (including the local RTPSParticipant).
     * @param [in]  reader  GUID_t of the reader we are looking for.
     * @param [out] rdata   Reference to the ReaderProxyData object where data is to be returned.
     * @return True if found.
     */
    bool lookupReaderProxyData(
            const GUID_t& reader,
            ReaderProxyData& rdata);

    /**
     * This method returns whether a WriterProxyData exists among the registered RTPSParticipants
     * (including the local RTPSParticipant).
     * @param [in] writer GUID_t of the writer we are looking for.
     * @return True if found.
     */
    bool has_writer_proxy_data(const GUID_t& writer);

    /**
     * This method gets a copy of a WriterProxyData object if it is found among the registered RTPSParticipants
     * (including the local RTPSParticipant).
     * @param [in]  writer  GUID_t of the writer we are looking for.
     * @param [out] wdata   Reference to the WriterProxyData object where data is to be returned.
     * @return True if found.
     */
    bool lookupWriterProxyData(
            const GUID_t& writer,
            WriterProxyData& wdata);

    /**
     * This method returns the name of a participant if it is found among the registered RTPSParticipants.
     * @param [in]  guid  GUID_t of the RTPSParticipant we are looking for.
     * @param [out] name  Copy of name on ParticipantProxyData object.
     * @return True if found.
     */
    bool lookup_participant_name(
            const GUID_t& guid,
            string_255& name);

    /**
     * This method removes and deletes a ReaderProxyData object from its corresponding RTPSParticipant.
     * @param reader_guid GUID_t of the reader to remove.
     * @return true if found and deleted.
     */
    bool removeReaderProxyData(const GUID_t& reader_guid);

    /**
     * This method removes and deletes a WriterProxyData object from its corresponding RTPSParticipant.
     * @param writer_guid GUID_t of the wtiter to remove.
     * @return true if found and deleted.
     */
    bool removeWriterProxyData(const GUID_t& writer_guid);

    /**
     * This method assigns remtoe endpoints to the builtin endpoints defined in this protocol. It also calls
     * the corresponding methods in EDP and WLP.
     * @param pdata Pointer to the ParticipantProxyData object.
     */
    void assignRemoteEndpoints(ParticipantProxyData* pdata);

    /**
     * This method notifies EDP and WLP of the existence of a new participant.
     * @param pdata 
     */
    void notifyAboveRemoteEndpoints(const ParticipantProxyData& pdata);

    /**
     * Remove remote endpoints from the participant discovery protocol
     * @param pdata Pointer to the ParticipantProxyData to remove
     */
    void removeRemoteEndpoints(ParticipantProxyData* pdata);

    /**
     * This method removes a remote RTPSParticipant and all its writers and readers.
     * @param participant_guid GUID_t of the remote RTPSParticipant.
     * @param reason Why the participant is being removed (dropped vs removed)
     * @return true if correct.
     */
    bool remove_remote_participant(
            const GUID_t& participant_guid,
            ParticipantDiscoveryInfo::DISCOVERY_STATUS reason);

    /**
     * This method returns the BuiltinAttributes of the local participant.
     * @return const reference to the BuiltinAttributes of the local participant.
     */
    const BuiltinAttributes& builtin_attributes() const;

    /**
     * Get a pointer to the local RTPSParticipant ParticipantProxyData object.
     * @return Pointer to the local RTPSParticipant ParticipantProxyData object.
     */
    ParticipantProxyData* getLocalParticipantProxyData()
    {
        return participant_proxies_.front();
    }

    /**
     * Get a pointer to the EDP object.
     * @return pointer to the EDP object.
     */
    inline EDP* getEDP(){return mp_EDP;}

    /**
     * Get a const_iterator to the beginning of the RTPSParticipant Proxies.
     * @return const_iterator.
     */
    ResourceLimitedVector<ParticipantProxyData*>::const_iterator ParticipantProxiesBegin()
    {
        return participant_proxies_.begin();
    }

    /**
     * Get a const_iterator to the end of the RTPSParticipant Proxies.
     * @return const_iterator.
     */
    ResourceLimitedVector<ParticipantProxyData*>::const_iterator ParticipantProxiesEnd()
    {
        return participant_proxies_.end();
    }

    /**
     * Assert the liveliness of a Remote Participant.
     * @param guidP GuidPrefix_t of the participant whose liveliness is being asserted.
     */
    void assertRemoteParticipantLiveliness(const GuidPrefix_t& guidP);

    /**
     * Assert the liveliness of a Local Writer.
     * @param kind LivilinessQosPolicyKind to be asserted.
     */
    void assertLocalWritersLiveliness(LivelinessQosPolicyKind kind);

    /**
     * Assert the liveliness of remote writers.
     * @param guidP GuidPrefix_t of the participant whose writers liveliness is begin asserted.
     * @param kind LivelinessQosPolicyKind of the writers.
     */
    void assertRemoteWritersLiveliness(GuidPrefix_t& guidP,LivelinessQosPolicyKind kind);

    /**
     * Activate a new Remote Endpoint that has been statically discovered.
     * @param pguid GUID_t of the participant.
     * @param userDefinedId User Defined ID.
     * @param kind Kind of endpoint.
     */
    bool newRemoteEndpointStaticallyDiscovered(const GUID_t& pguid, int16_t userDefinedId,EndpointKind_t kind);

    /**
     * Get the RTPS participant
     * @return RTPS participant
     */
    inline RTPSParticipantImpl* getRTPSParticipant() const {return mp_RTPSParticipant;};

    /**
     * Get the mutex.
     * @return Pointer to the Mutex
     */
    inline std::recursive_mutex* getMutex() const {return mp_mutex;}

    CDRMessage_t get_participant_proxy_data_serialized(Endianness_t endian);

private:

    //!Pointer to the builtin protocols object.
    BuiltinProtocols* mp_builtin;
    //!Pointer to the local RTPSParticipant.
    RTPSParticipantImpl* mp_RTPSParticipant;
    //!Discovery attributes.
    BuiltinAttributes m_discovery;
    //!Pointer to the SPDPWriter.
    StatelessWriter* mp_SPDPWriter;
    //!Pointer to the SPDPReader.
    StatelessReader* mp_SPDPReader;
    //!Pointer to the EDP object.
    EDP* mp_EDP;
    //!Number of participant proxy data objects created 
    size_t participant_proxies_number_;
    //!Registered RTPSParticipants (including the local one, that is the first one.)
    ResourceLimitedVector<ParticipantProxyData*> participant_proxies_;
    //!Pool of participant proxy data objects ready for reuse
    ResourceLimitedVector<ParticipantProxyData*> participant_proxies_pool_;
    //!Number of reader proxy data objects created 
    size_t reader_proxies_number_;
    //!Pool of reader proxy data objects ready for reuse
    ResourceLimitedVector<ReaderProxyData*> reader_proxies_pool_;
    //!Number of writer proxy data objects created 
    size_t writer_proxies_number_;
    //!Pool of writer proxy data objects ready for reuse
    ResourceLimitedVector<WriterProxyData*> writer_proxies_pool_;
    //!Variable to indicate if any parameter has changed.
    bool m_hasChangedLocalPDP;
    //!TimedEvent to periodically resend the local RTPSParticipant information.
    ResendParticipantProxyDataPeriod* mp_resendParticipantTimer;
    //!Listener for the SPDP messages.
    PDPSimpleListener* mp_listener;
    //!WriterHistory
    WriterHistory* mp_SPDPWriterHistory;
    //!Reader History
    ReaderHistory* mp_SPDPReaderHistory;
    //!ReaderProxyData to allow preallocation of remote locators
    ReaderProxyData temp_reader_data_;
    //!WriterProxyData to allow preallocation of remote locators
    WriterProxyData temp_writer_data_;

    std::recursive_mutex* mp_mutex;

    /**
     * Adds an entry to the collection of participant proxy information.
     * May use one of the entries present in the pool.
     *
     * @param participant_guid GUID of the participant for which to create the proxy object.
     *
     * @return pointer to the currently inserted entry, nullptr if allocation limits were reached.
     */
    ParticipantProxyData* add_participant_proxy_data(const GUID_t& participant_guid);

    void initializeParticipantProxyData(ParticipantProxyData* participant_data);

    /**
     * Create the SPDP Writer and Reader
     * @return True if correct.
     */
    bool createSPDPEndpoints();



};

}
} /* namespace rtps */
} /* namespace eprosima */
#endif
#endif /* PDPSIMPLE_H_ */<|MERGE_RESOLUTION|>--- conflicted
+++ resolved
@@ -84,13 +84,8 @@
 
     /**
      * Force the sending of our local DPD to all remote RTPSParticipants and multicast Locators.
-<<<<<<< HEAD
      * @param new_change  If true a change with new seqNum is created and sent; if false the last change is re-sent
      * @param dispose     Sets change kind to NOT_ALIVE_DISPOSED_UNREGISTERED
-=======
-     * @param new_change If true a new change (with new seqNum) is created and sent; if false the last change is re-sent
-     * @param dispose Sets change kind to NOT_ALIVE_DISPOSED_UNREGISTERED
->>>>>>> cb4f5b12
      */
     void announceParticipantState(
             bool new_change,
@@ -104,17 +99,11 @@
 
     /**
      * Add a ReaderProxyData to the correct ParticipantProxyData.
-<<<<<<< HEAD
      * @param [in]  reader_guid       GUID of the reader to add.
      * @param [out] participant_guid  GUID of the ParticipantProxyData where the reader was added.
      * @param [in]  initializer_func  Function to be called in order to set the data of the ReaderProxyData.
      *
      * @return A pointer to the added ReaderProxyData (nullptr if it could not be added).
-=======
-     * @param rdata Pointer to the ReaderProxyData objectr to add.
-     * @param pdata_out
-     * @return True if correct.
->>>>>>> cb4f5b12
      */
     ReaderProxyData* addReaderProxyData(
             const GUID_t& reader_guid, 
