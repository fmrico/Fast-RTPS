--- conflicted
+++ resolved
@@ -36,13 +36,10 @@
 class RTPSReader;
 class ReaderHistory;
 class WriterHistory;
-<<<<<<< HEAD
 class HistoryAttributes;
 class ReaderAttributes;
 class WriterAttributes;
-=======
 class EDPListener;
->>>>>>> 39fa6011
 
 /**
  * Class EDPSimple, implements the Simple Endpoint Discovery Protocol defined in the RTPS specification.
@@ -188,20 +185,6 @@
     WriterProxyData temp_writer_proxy_data_;
 };
 
-<<<<<<< HEAD
-=======
-
-// Default configuration values for EDP entities.
- extern const Duration_t edp_heartbeat_period;
- extern const Duration_t edp_nack_response_delay;
- extern const Duration_t edp_nack_supression_duration;
- extern const Duration_t edp_heartbeat_response_delay;
-
- extern const int32_t edp_initial_reserved_caches;
-
-
-}
->>>>>>> 39fa6011
 } /* namespace rtps */
 } /* namespace fastrtps */
 } /* namespace eprosima */
