--- conflicted
+++ resolved
@@ -127,15 +127,12 @@
             Duration_t lease_duration);
 
     /**
-<<<<<<< HEAD
-=======
      * @brief A method to assert liveliness of MANUAL_BY_PARTICIPANT writers
      * @return True if there were any MANUAL_BY_PARTICIPANT writers
      */
     bool assert_liveliness_manual_by_participant();
 
     /**
->>>>>>> 0835a868
      * Get the builtin protocols
      * @return Builtin protocols
      */
@@ -214,40 +211,6 @@
     LivelinessManager* sub_liveliness_manager_;
 
     /**
-<<<<<<< HEAD
-     * @brief A method invoked by pub_liveliness_manager_ to inform that a writer lost liveliness
-     * @param writer The writer losing liveliness
-     * @param kind The liveliness kind
-     * @param lease_duration The liveliness lease duration
-     */
-    void pub_liveliness_lost(
-            const GUID_t& writer,
-            const LivelinessQosPolicyKind& kind,
-            const Duration_t& lease_duration);
-
-    /**
-     * @brief A method invoked by sub_liveliness_manager_ to inform that a writer lost liveliness
-     * @param writer The writer losing liveliness
-     * @param kind The liveliness kind of the writer losing liveliness
-     * @param lease_duration The liveliness lease duration of the writer losing liveliness
-     */
-    void sub_liveliness_lost(
-            const GUID_t& writer,
-            const LivelinessQosPolicyKind& kind,
-            const Duration_t& lease_duration);
-
-    /**
-     * @brief A method invoked by sub_liveliness_manager_ to inform that a writer recovered liveliness
-     * @param writer The writer recovering liveliness
-     * @param kind The liveliness kind of the writer recovering liveliness
-     * @param lease_duration The liveliness lease duration of the writer recovering liveliness
-     */
-    void sub_liveliness_recovered(
-            const GUID_t& writer,
-            const LivelinessQosPolicyKind& kind,
-            const Duration_t& lease_duration);
-
-=======
      * @brief A method invoked by pub_liveliness_manager_ to inform that a writer changed its liveliness
      * @param writer The writer losing liveliness
      * @param kind The liveliness kind
@@ -276,28 +239,19 @@
             const Duration_t& lease_duration,
             int32_t alive_change,
             int32_t not_alive_change);
->>>>>>> 0835a868
 
     /**
      * @brief A method to update the liveliness changed status of a given reader
      * @param writer The writer changing liveliness, specified by its guid
      * @param reader The reader whose liveliness needs to be updated
-<<<<<<< HEAD
-     * @param lost True to indicate that liveliness of the writer was lost. False to indicate it was recovered
-=======
      * @param alive_change The change requested for alive count. Should be -1, 0 or +1
      * @param not_alive_change The change requested for not alive count. Should be -1, 0 or +1
->>>>>>> 0835a868
      */
     void update_liveliness_changed_status(
             GUID_t writer,
             RTPSReader* reader,
-<<<<<<< HEAD
-            bool lost);
-=======
             int32_t alive_change,
             int32_t not_alive_change);
->>>>>>> 0835a868
 
 #if HAVE_SECURITY
     //!Pointer to the builtinRTPSParticipantMEssageWriter.
