--- conflicted
+++ resolved
@@ -24,33 +24,24 @@
 #include "../Endpoint.h"
 #include "../attributes/ReaderAttributes.h"
 #include "../common/SequenceNumber.h"
-<<<<<<< HEAD
+#include "../../qos/LivelinessChangedStatus.h"
 #include "../common/Time_t.h"
 #include <fastrtps/rtps/builtin/data/WriterProxyData.h>
 #include "../../utils/TimedConditionVariable.hpp"
-=======
-#include "../../qos/LivelinessChangedStatus.h"
-
-#include <map>
->>>>>>> 39fa6011
 
 namespace eprosima {
 namespace fastrtps {
 namespace rtps {
 
 // Forward declarations
-class FragmentedChangePitStop;
 class LivelinessManager;
 class ReaderHistory;
 class ReaderListener;
 class WriterProxy;
 class FragmentedChangePitStop;
-<<<<<<< HEAD
+struct CacheChange_t;
 struct ReaderHistoryState;
 class WriterProxyData;
-=======
-struct CacheChange_t;
->>>>>>> 39fa6011
 
 /**
  * Class RTPSReader, manages the reception of data from its matched writers.
@@ -83,11 +74,7 @@
      * @param persist If the Reader must try to recover Writer formered registered state
      * @return True if correctly added.
      */
-<<<<<<< HEAD
-    RTPS_DllAPI virtual bool matched_writer_add(const WriterProxyData& wdata) = 0;
-=======
-    RTPS_DllAPI virtual bool matched_writer_add(RemoteWriterAttributes& wdata, bool persist = true) = 0;
->>>>>>> 39fa6011
+    RTPS_DllAPI virtual bool matched_writer_add(const WriterProxyData& wdata, bool persist = true) = 0;
 
     /**
      * Remove a writer represented by its attributes from the matched writers.
@@ -275,7 +262,7 @@
         m_trustedWriterEntityId = writer;
     }
 
-    protected:
+protected:
 
     /*!
      * @brief Add a remote writer to the persistence_guid map
@@ -342,18 +329,14 @@
 
     FragmentedChangePitStop* fragmentedChangePitStop_;
 
-<<<<<<< HEAD
     uint64_t total_unread_ = 0;
 
     TimedConditionVariable new_notification_cv_;
-=======
-protected:
 
     //! The liveliness kind of this reader
     LivelinessQosPolicyKind liveliness_kind_;
     //! The liveliness lease duration of this reader
     Duration_t liveliness_lease_duration_;
->>>>>>> 39fa6011
 
 private:
 
