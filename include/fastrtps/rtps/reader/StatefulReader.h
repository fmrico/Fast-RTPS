// Copyright 2016 Proyectos y Sistemas de Mantenimiento SL (eProsima).
//
// Licensed under the Apache License, Version 2.0 (the "License");
// you may not use this file except in compliance with the License.
// You may obtain a copy of the License at
//
//     http://www.apache.org/licenses/LICENSE-2.0
//
// Unless required by applicable law or agreed to in writing, software
// distributed under the License is distributed on an "AS IS" BASIS,
// WITHOUT WARRANTIES OR CONDITIONS OF ANY KIND, either express or implied.
// See the License for the specific language governing permissions and
// limitations under the License.

/**
 * @file StatefulReader.h
 */

#ifndef _RTPS_READER_STATEFULREADER_H_
#define _RTPS_READER_STATEFULREADER_H_

#ifndef DOXYGEN_SHOULD_SKIP_THIS_PUBLIC

#include "RTPSReader.h"
#include "../../utils/collections/ResourceLimitedVector.hpp"
#include "../common/CDRMessage_t.h"
#include "../messages/RTPSMessageGroup.h"

#include <mutex>
#include <atomic>

namespace eprosima {
namespace fastrtps{
namespace rtps {

class WriterProxy;
class RTPSMessageSenderInterface;

/**
 * Class StatefulReader, specialization of RTPSReader than stores the state of the matched writers.
 * @ingroup READER_MODULE
 */
class StatefulReader : public RTPSReader
{
    public:

        friend class RTPSParticipantImpl;

        virtual ~StatefulReader();

    protected:

        StatefulReader(
                RTPSParticipantImpl*,
<<<<<<< HEAD
                const GUID_t& guid,
                const ReaderAttributes& att,
                ReaderHistory* hist,
                ReaderListener* listen = nullptr);

=======
                GUID_t& guid,
                ReaderAttributes& att,
                ReaderHistory* hist,
                ReaderListener* listen = nullptr);
>>>>>>> 39fa6011
    public:


        /**
<<<<<<< HEAD
         * Add a matched writer represented by its attributes.
         * @param wdata Attributes of the writer to add.
         * @return True if correctly added.
         */
        bool matched_writer_add(const WriterProxyData& wdata) override;

        /**
         * Remove a WriterProxyData from the matached writers due to liveliness expiration.
         * @param writer_guid GUID of the writer proxy for which livelines expired.
         * @return True if correct.
         */
        bool liveliness_expired(const GUID_t& writer_guid);

        /**
         * Manually asserts liveliness on a matched writer.
         * @param writer_guid GUID of the writer proxy for which livelines is asserted.
         * @return True if correct.
         */
        bool assert_liveliness(const GUID_t& writer_guid);
=======
         * Add a matched writer represented by a WriterProxyData object.
         * @param wdata Pointer to the WPD object to add.
         * @param persist If the Reader must try to recover Writer formered registered state
         * @return True if correctly added.
         */
        bool matched_writer_add(RemoteWriterAttributes& wdata, bool persist = true) override;
>>>>>>> 39fa6011

        /**
         * Remove a WriterProxyData from the matached writers.
         * @param writer_guid GUID of the writer to remove.
         * @return True if correct.
         */
        bool matched_writer_remove(const GUID_t& writer_guid) override;

        /**
         * Tells us if a specific Writer is matched against this reader.
         * @param writer_guid GUID of the writer to check.
         * @return True if it is matched.
         */
        bool matched_writer_is_matched(const GUID_t& writer_guid) override;

        /**
         * Look for a specific WriterProxy.
         * @param writerGUID GUID_t of the writer we are looking for.
         * @param WP Pointer to pointer to a WriterProxy.
         * @return True if found.
         */
        bool matched_writer_lookup(
                const GUID_t& writerGUID,
                WriterProxy** WP);

        /**
         * Processes a new DATA message. Previously the message must have been accepted by function acceptMsgDirectedTo.
         * @param change Pointer to the CacheChange_t.
         * @return true if the reader accepts messages.
         */
        bool processDataMsg(CacheChange_t* change) override;

        /**
         * Processes a new DATA FRAG message. Previously the message must have been accepted by function acceptMsgDirectedTo.
         * @param change Pointer to the CacheChange_t.
         * @param sampleSize Size of the complete assembled message.
         * @param fragmentStartingNum fragment number of this particular fragment.
         * @return true if the reader accepts messages.
         */
        bool processDataFragMsg(
                CacheChange_t* change,
                uint32_t sampleSize,
                uint32_t fragmentStartingNum) override;

        /**
         * Processes a new HEARTBEAT message. Previously the message must have been accepted by function acceptMsgDirectedTo.
         *
         * @return true if the reader accepts messages.
         */
        bool processHeartbeatMsg(
                const GUID_t& writerGUID,
                uint32_t hbCount,
                const SequenceNumber_t& firstSN,
                const SequenceNumber_t& lastSN,
                bool finalFlag,
                bool livelinessFlag) override;

        bool processGapMsg(
                const GUID_t& writerGUID,
                const SequenceNumber_t& gapStart,
                const SequenceNumberSet_t& gapList) override;

        /**
         * Method to indicate the reader that some change has been removed due to HistoryQos requirements.
         * @param change Pointer to the CacheChange_t.
         * @param prox Pointer to the WriterProxy.
         * @return True if correctly removed.
         */
        bool change_removed_by_history(
                CacheChange_t* change,
                WriterProxy* prox = nullptr) override;

        /**
         * This method is called when a new change is received. This method calls the received_change of the History
         * and depending on the implementation performs different actions.
         * @param a_change Pointer of the change to add.
         * @param prox Pointer to the WriterProxy that adds the Change.
         * @return True if added.
         */
        bool change_received(
                CacheChange_t* a_change,
                WriterProxy* prox);

        /**
         * Get the RTPS participant
         * @return Associated RTPS participant
         */
        inline RTPSParticipantImpl* getRTPSParticipant() const
        {
            return mp_RTPSParticipant;
        }

        /**
         * Read the next unread CacheChange_t from the history
         * @param change Pointer to pointer of CacheChange_t
         * @param wpout Pointer to pointer the matched writer proxy
         * @return True if read.
         */
        bool nextUnreadCache(
                CacheChange_t** change,
                WriterProxy** wpout = nullptr) override;

        /**
         * Take the next CacheChange_t from the history;
         * @param change Pointer to pointer of CacheChange_t
         * @param wpout Pointer to pointer the matched writer proxy
         * @return True if read.
         */
        bool nextUntakenCache(
                CacheChange_t** change,
                WriterProxy** wpout = nullptr) override;

        /**
         * Update the times parameters of the Reader.
         * @param times ReaderTimes reference.
         * @return True if correctly updated.
         */
        bool updateTimes(const ReaderTimes& times);

        /**
         *
         * @return Reference to the ReaderTimes.
         */
        inline ReaderTimes& getTimes()
        {
            return times_;
        }

        /**
         * Get the number of matched writers
         * @return Number of matched writers
         */
        inline size_t getMatchedWritersSize() const
        {
            return matched_writers_.size();
        }

        /*!
         * @brief Returns there is a clean state with all Writers.
         * It occurs when the Reader received all samples sent by Writers. In other words,
         * its WriterProxies are up to date.
         * @return There is a clean state with all Writers.
         */
        bool isInCleanState() override;

        /**
         * Sends an acknack message from this reader.
         * @param writer Pointer to the info of the remote writer.
         * @param sns Sequence number bitmap with the acknack information.
         * @param sender Message sender interface.
         * @param is_final Value for final flag.
         */
        void send_acknack(
                const WriterProxy* writer,
                const SequenceNumberSet_t& sns,
                const RTPSMessageSenderInterface& sender,
                bool is_final);

        /**
         * Sends an acknack message from this reader in response to a heartbeat.
         * @param writer Pointer to the proxy representing the writer to send the acknack to.
         * @param sender Message sender interface.
         * @param heartbeat_was_final Final flag of the last received heartbeat.
         */
        void send_acknack(
                const WriterProxy* writer,
                const RTPSMessageSenderInterface& sender,
                bool heartbeat_was_final);

        /**
         * Use the participant of this reader to send a message to certain locator.
         * @param message Message to be sent.
         * @param locator Destination locator.
         * @param max_blocking_time_point Future time point where any blocking should end.
         */
        bool send_sync_nts(
                CDRMessage_t* message,
                const Locator_t& locator,
                std::chrono::steady_clock::time_point& max_blocking_time_point);

    private:

        bool acceptMsgFrom(
                const GUID_t& entityGUID,
                WriterProxy** wp) const;

        /*!
         * @remarks Nn thread-safe.
         */
        bool findWriterProxy(
                const GUID_t& writerGUID,
                WriterProxy** wp) const;

        void NotifyChanges(WriterProxy* wp);

        //! Acknack Count
        uint32_t acknack_count_;
        //! NACKFRAG Count
        uint32_t nackfrag_count_;
        //!ReaderTimes of the StatefulReader.
        ReaderTimes times_;
        //! Vector containing pointers to all the active WriterProxies.
        ResourceLimitedVector<WriterProxy*> matched_writers_;
        //! Vector containing pointers to all the inactive, ready for reuse, WriterProxies.
        ResourceLimitedVector<WriterProxy*> matched_writers_pool_;
        //!
        ResourceLimitedContainerConfig proxy_changes_config_;
        //! True to disable positive ACKs
        bool disable_positive_acks_;
        //! False when being destroyed
        bool is_alive_;
        //! Message buffer used in the response.
        RTPSMessageGroup_t message_buffer_;
};

} /* namespace rtps */
} /* namespace fastrtps */
} /* namespace eprosima */

#endif

#endif //_RTPS_READER_STATEFULREADER_H_<|MERGE_RESOLUTION|>--- conflicted
+++ resolved
@@ -52,28 +52,20 @@
 
         StatefulReader(
                 RTPSParticipantImpl*,
-<<<<<<< HEAD
                 const GUID_t& guid,
                 const ReaderAttributes& att,
                 ReaderHistory* hist,
                 ReaderListener* listen = nullptr);
-
-=======
-                GUID_t& guid,
-                ReaderAttributes& att,
-                ReaderHistory* hist,
-                ReaderListener* listen = nullptr);
->>>>>>> 39fa6011
     public:
 
 
         /**
-<<<<<<< HEAD
          * Add a matched writer represented by its attributes.
          * @param wdata Attributes of the writer to add.
+         * @param persist If the Reader must try to recover Writer formered registered state
          * @return True if correctly added.
          */
-        bool matched_writer_add(const WriterProxyData& wdata) override;
+        bool matched_writer_add(const WriterProxyData& wdata, bool persist = true) override;
 
         /**
          * Remove a WriterProxyData from the matached writers due to liveliness expiration.
@@ -88,14 +80,6 @@
          * @return True if correct.
          */
         bool assert_liveliness(const GUID_t& writer_guid);
-=======
-         * Add a matched writer represented by a WriterProxyData object.
-         * @param wdata Pointer to the WPD object to add.
-         * @param persist If the Reader must try to recover Writer formered registered state
-         * @return True if correctly added.
-         */
-        bool matched_writer_add(RemoteWriterAttributes& wdata, bool persist = true) override;
->>>>>>> 39fa6011
 
         /**
          * Remove a WriterProxyData from the matached writers.
