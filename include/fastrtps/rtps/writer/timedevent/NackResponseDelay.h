--- conflicted
+++ resolved
@@ -35,7 +35,6 @@
  * NackResponseDelay class use to delay the response to an NACK message.
  * @ingroup WRITER_MODULE
  */
-<<<<<<< HEAD
 class NackResponseDelay : public TimedEvent 
 {
 public:
@@ -43,7 +42,6 @@
      * Construct a NackResponseDelay event.
      *
      * @param writer           Pointer to the StatefulWriter creating this event
-     * @param reader_guid      GUID of the related reader proxy
      * @param interval_in_ms   Event interval in miliseconds
      */
     NackResponseDelay(
@@ -62,49 +60,10 @@
             EventCode code, 
             const char* msg = nullptr) override;
 
-    inline void reader_guid(const GUID_t guid)
-    {
-        reader_guid_ = guid;
-    }
-
 private:
 
     //! Associated stateful writer
     StatefulWriter* writer_;
-
-    //! GUID of the reader proxy
-    GUID_t reader_guid_;
-=======
-class NackResponseDelay:public TimedEvent
-{
-    public:
-
-        /*!
-         *
-         * @param[in] writer Writer which creates this event.
-         * @param[in] interval_millisec Interval of the event in milliseconds.
-         */
-        NackResponseDelay(
-                StatefulWriter* writer,
-                double interval_millisec);
-
-        virtual ~NackResponseDelay();
-
-        /*!
-         * Method invoked when the event occurs
-         *
-         * @param code Code representing the status of the event
-         * @param msg Message associated to the event
-         */
-        void event(
-                EventCode code,
-                const char* msg= nullptr);
-
-    private:
-
-        //!Associated writer
-        StatefulWriter* writer_;
->>>>>>> 6f29add6
 };
 
 } /* namespace rtps */
