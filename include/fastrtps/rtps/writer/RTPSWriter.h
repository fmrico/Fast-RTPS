// Copyright 2016 Proyectos y Sistemas de Mantenimiento SL (eProsima).
//
// Licensed under the Apache License, Version 2.0 (the "License");
// you may not use this file except in compliance with the License.
// You may obtain a copy of the License at
//
//     http://www.apache.org/licenses/LICENSE-2.0
//
// Unless required by applicable law or agreed to in writing, software
// distributed under the License is distributed on an "AS IS" BASIS,
// WITHOUT WARRANTIES OR CONDITIONS OF ANY KIND, either express or implied.
// See the License for the specific language governing permissions and
// limitations under the License.

/**
 * @file RTPSWriter.h
 */

#ifndef RTPSWRITER_H_
#define RTPSWRITER_H_

#include "../Endpoint.h"
#include "../messages/RTPSMessageGroup.h"
#include "../attributes/WriterAttributes.h"
#include "../flowcontrol/FlowController.h"
#include <vector>
#include <memory>

namespace eprosima {
namespace fastrtps{
namespace rtps {

class WriterListener;
class WriterHistory;
struct CacheChange_t;


/**
 * Class RTPSWriter, manages the sending of data to the readers. Is always associated with a HistoryCache.
 * @ingroup WRITER_MODULE
 */
class RTPSWriter : public Endpoint
{
<<<<<<< HEAD
    friend class WriterHistory;
    friend class RTPSParticipantImpl;
    friend class RTPSMessageGroup;
    protected:
    RTPSWriter(RTPSParticipantImpl*,GUID_t& guid,WriterAttributes& att,WriterHistory* hist,WriterListener* listen=nullptr);
    virtual ~RTPSWriter();
    public:
    /**
     * Create a new change based with the provided changeKind.
     * @param changeKind The type of change.
     * @param handle InstanceHandle to assign.
     * @return Pointer to the CacheChange or nullptr if incorrect.
     */
    RTPS_DllAPI CacheChange_t* new_change(ChangeKind_t changeKind, InstanceHandle_t handle = c_InstanceHandle_Unknown);
    /**
     * Add a matched reader.
     * @param ratt Pointer to the ReaderProxyData object added.
     * @return True if added.
     */
    RTPS_DllAPI virtual bool matched_reader_add(RemoteReaderAttributes& ratt) = 0;
    /**
     * Remove a matched reader.
     * @param ratt Pointer to the object to remove.
     * @return True if removed.
     */
    RTPS_DllAPI virtual bool matched_reader_remove(RemoteReaderAttributes& ratt) = 0;
    /**
     * Tells us if a specific Reader is matched against this writer
     * @param ratt Pointer to the ReaderProxyData object
     * @return True if it was matched.
     */
    RTPS_DllAPI virtual bool matched_reader_is_matched(RemoteReaderAttributes& ratt) = 0;
    /**
     * Check if a specific change has been acknowledged by all Readers.
     * Is only useful in reliable Writer. In BE Writers always returns true;
     * @return True if acknowledged by all.
     */
    RTPS_DllAPI virtual bool is_acked_by_all(CacheChange_t* /*a_change*/){ return true; }

    RTPS_DllAPI virtual bool wait_for_all_acked(const Duration_t& /*max_wait*/){ return true; }

    /**
     * Update the Attributes of the Writer.
     * @param att New attributes
     */
    RTPS_DllAPI virtual void updateAttributes(WriterAttributes& att) = 0;
    /**
     * This method triggers the send operation for unsent changes.
     * @return number of messages sent
     */
    RTPS_DllAPI virtual size_t send_any_unsent_changes() = 0;

    /**
     * This method triggers the send operation for unsent changes,
     * provided they are cleared by the given controllers.
     */
    //RTPS_DllAPI virtual void send_any_unsent_changes(const std::vector<FlowController*>* parentControllers) = 0;

    /**
     * Get Min Seq Num in History.
     * @return Minimum sequence number in history
     */
    RTPS_DllAPI SequenceNumber_t get_seq_num_min();

    /**
     * Get Max Seq Num in History.
     * @return Maximum sequence number in history
     */
    RTPS_DllAPI SequenceNumber_t get_seq_num_max();

    /**
     * Get maximum size of the serialized type
     * @return Maximum size of the serialized type
     */
    RTPS_DllAPI uint32_t getTypeMaxSerialized();

    /**
     * Get listener
     * @return Listener
     */
    RTPS_DllAPI inline WriterListener* getListener(){ return mp_listener; };

    /**
     * Get the asserted liveliness
     * @return Asserted liveliness
     */
    RTPS_DllAPI inline bool getLivelinessAsserted() { return m_livelinessAsserted; };

    /**
     * Get the asserted liveliness
     * @return asserted liveliness
     */
    RTPS_DllAPI inline void setLivelinessAsserted(bool l){ m_livelinessAsserted = l; };

    /**
     * Get the publication mode
     * @return publication mode
     */
    RTPS_DllAPI inline bool isAsync(){ return is_async_; };

    virtual bool clean_history(unsigned int max = 0) = 0;

    /*
     * Adds a flow controller that will apply to this writer exclusively.
     */
    virtual void add_flow_controller(std::unique_ptr<FlowController> controller) = 0;

    protected:

    //!Is the data sent directly or announced by HB and THEN send to the ones who ask for it?.
    bool m_pushMode;
    //!Group created to send messages more efficiently
    RTPSMessageGroup_t m_cdrmessages;
    //!INdicates if the liveliness has been asserted
    bool m_livelinessAsserted;
    //!WriterHistory
    WriterHistory* mp_history;
    //!Listener
    WriterListener* mp_listener;
    //Asynchronout publication activated
    bool is_async_;
    /**
     * Initialize the header of hte CDRMessages.
     */
    void init_header();

    /**
     * Add a change to the unsent list.
     * @param change Pointer to the change to add.
     */
    virtual void unsent_change_added_to_history(CacheChange_t* change)=0;

    /**
     * Indicate the writer that a change has been removed by the history due to some HistoryQos requirement.
     * @param a_change Pointer to the change that is going to be removed.
     * @return True if removed correctly.
     */
    virtual bool change_removed_by_history(CacheChange_t* a_change)=0;

    /**
     * Get RTPS participant
     * @return RTPS participant
     */
    inline RTPSParticipantImpl* getRTPSParticipant() const {return mp_RTPSParticipant;}
=======
	friend class WriterHistory;
	friend class RTPSParticipantImpl;
	friend class RTPSMessageGroup;
protected:
	RTPSWriter(RTPSParticipantImpl*,GUID_t& guid,WriterAttributes& att,WriterHistory* hist,WriterListener* listen=nullptr);
	virtual ~RTPSWriter();
public:

	/**
	 * Create a new change based with the provided changeKind.
	 * @param changeKind The type of change.
	 * @param handle InstanceHandle to assign.
	 * @return Pointer to the CacheChange or nullptr if incorrect.
	 */
    template<typename T>
	CacheChange_t* new_change(T &data, ChangeKind_t changeKind, InstanceHandle_t handle = c_InstanceHandle_Unknown)
    {
        return new_change([data]() -> uint32_t {return T::getCdrSerializedSize(data);}, changeKind, handle);
    }


	RTPS_DllAPI CacheChange_t* new_change(const std::function<uint32_t()>& dataCdrSerializedSize,
            ChangeKind_t changeKind, InstanceHandle_t handle = c_InstanceHandle_Unknown);

	/**
	 * Add a matched reader.
	 * @param ratt Pointer to the ReaderProxyData object added.
	 * @return True if added.
	 */
	RTPS_DllAPI virtual bool matched_reader_add(RemoteReaderAttributes& ratt) = 0;

	/**
	 * Remove a matched reader.
	 * @param ratt Pointer to the object to remove.
	 * @return True if removed.
	 */
	RTPS_DllAPI virtual bool matched_reader_remove(RemoteReaderAttributes& ratt) = 0;
	/**
	 * Tells us if a specific Reader is matched against this writer
	 * @param ratt Pointer to the ReaderProxyData object
	 * @return True if it was matched.
	 */
	RTPS_DllAPI virtual bool matched_reader_is_matched(RemoteReaderAttributes& ratt) = 0;
	/**
	 * Check if a specific change has been acknowledged by all Readers.
	 * Is only useful in reliable Writer. In BE Writers always returns true;
	 * @return True if acknowledged by all.
	 */
	RTPS_DllAPI virtual bool is_acked_by_all(CacheChange_t* /*a_change*/){ return true; }

	RTPS_DllAPI virtual bool wait_for_all_acked(const Duration_t& /*max_wait*/){ return true; }
    
	/**
	 * Update the Attributes of the Writer.
	 * @param att New attributes
	 */
	RTPS_DllAPI virtual void updateAttributes(WriterAttributes& att) = 0;
	/**
	 * This method triggers the send operation for unsent changes.
    * @return number of messages sent
	 */
	RTPS_DllAPI virtual size_t send_any_unsent_changes() = 0;

	/**
	 * This method triggers the send operation for unsent changes,
    * provided they are cleared by the given controllers.
	 */
	//RTPS_DllAPI virtual void send_any_unsent_changes(const std::vector<FlowController*>* parentControllers) = 0;
	
	/**
	* Get Min Seq Num in History.
	* @return Minimum sequence number in history
	*/
	RTPS_DllAPI SequenceNumber_t get_seq_num_min();
	
	/**
	* Get Max Seq Num in History.
	* @return Maximum sequence number in history
	*/
	RTPS_DllAPI SequenceNumber_t get_seq_num_max();
	
	/**
	* Get maximum size of the serialized type
	* @return Maximum size of the serialized type
	*/
	RTPS_DllAPI uint32_t getTypeMaxSerialized();
	
	/**
	* Get listener
	* @return Listener
	*/
	RTPS_DllAPI inline WriterListener* getListener(){ return mp_listener; };
	 
	/**
	* Get the asserted liveliness
	* @return Asserted liveliness
	*/
	RTPS_DllAPI inline bool getLivelinessAsserted() { return m_livelinessAsserted; };
	
	/**
	* Get the asserted liveliness
	* @return asserted liveliness
	*/
	RTPS_DllAPI inline void setLivelinessAsserted(bool l){ m_livelinessAsserted = l; };

	/**
	* Get the publication mode
	* @return publication mode
	*/
	RTPS_DllAPI inline bool isAsync(){ return is_async_; };

   virtual bool clean_history(unsigned int max = 0) = 0;

   bool remove_older_changes(unsigned int max = 0);
   
   /*
    * Adds a flow controller that will apply to this writer exclusively.
    */
   virtual void add_flow_controller(std::unique_ptr<FlowController> controller) = 0;

protected:

	//!Is the data sent directly or announced by HB and THEN send to the ones who ask for it?.
	bool m_pushMode;
	//!Group created to send messages more efficiently
	RTPSMessageGroup_t m_cdrmessages;
	//!INdicates if the liveliness has been asserted
	bool m_livelinessAsserted;
	//!WriterHistory
	WriterHistory* mp_history;
	//!Listener
	WriterListener* mp_listener;
	//Asynchronout publication activated
	bool is_async_;
	/**
	 * Initialize the header of hte CDRMessages.
	 */
	void init_header();

	/**
	 * Add a change to the unsent list.
	 * @param change Pointer to the change to add.
	 */
	virtual void unsent_change_added_to_history(CacheChange_t* change)=0;

	/**
	 * Indicate the writer that a change has been removed by the history due to some HistoryQos requirement.
	 * @param a_change Pointer to the change that is going to be removed.
	 * @return True if removed correctly.
	 */
	virtual bool change_removed_by_history(CacheChange_t* a_change)=0;

	/**
	* Get RTPS participant
	* @return RTPS participant
	*/
	inline RTPSParticipantImpl* getRTPSParticipant() const {return mp_RTPSParticipant;}
>>>>>>> f1ad9e72

    private:

    RTPSWriter& operator=(const RTPSWriter&) NON_COPYABLE_CXX11;
};
}
} /* namespace rtps */
} /* namespace eprosima */

#endif /* RTPSWRITER_H_ */<|MERGE_RESOLUTION|>--- conflicted
+++ resolved
@@ -41,21 +41,31 @@
  */
 class RTPSWriter : public Endpoint
 {
-<<<<<<< HEAD
     friend class WriterHistory;
     friend class RTPSParticipantImpl;
     friend class RTPSMessageGroup;
     protected:
     RTPSWriter(RTPSParticipantImpl*,GUID_t& guid,WriterAttributes& att,WriterHistory* hist,WriterListener* listen=nullptr);
     virtual ~RTPSWriter();
+
     public:
+
     /**
      * Create a new change based with the provided changeKind.
      * @param changeKind The type of change.
      * @param handle InstanceHandle to assign.
      * @return Pointer to the CacheChange or nullptr if incorrect.
      */
-    RTPS_DllAPI CacheChange_t* new_change(ChangeKind_t changeKind, InstanceHandle_t handle = c_InstanceHandle_Unknown);
+    template<typename T>
+    CacheChange_t* new_change(T &data, ChangeKind_t changeKind, InstanceHandle_t handle = c_InstanceHandle_Unknown)
+    {
+        return new_change([data]() -> uint32_t {return (uint32_t)T::getCdrSerializedSize(data);}, changeKind, handle);
+    }
+
+
+    RTPS_DllAPI CacheChange_t* new_change(const std::function<uint32_t()>& dataCdrSerializedSize,
+            ChangeKind_t changeKind, InstanceHandle_t handle = c_InstanceHandle_Unknown);
+
     /**
      * Add a matched reader.
      * @param ratt Pointer to the ReaderProxyData object added.
@@ -143,6 +153,8 @@
     RTPS_DllAPI inline bool isAsync(){ return is_async_; };
 
     virtual bool clean_history(unsigned int max = 0) = 0;
+
+    bool remove_older_changes(unsigned int max = 0);
 
     /*
      * Adds a flow controller that will apply to this writer exclusively.
@@ -186,165 +198,6 @@
      * @return RTPS participant
      */
     inline RTPSParticipantImpl* getRTPSParticipant() const {return mp_RTPSParticipant;}
-=======
-	friend class WriterHistory;
-	friend class RTPSParticipantImpl;
-	friend class RTPSMessageGroup;
-protected:
-	RTPSWriter(RTPSParticipantImpl*,GUID_t& guid,WriterAttributes& att,WriterHistory* hist,WriterListener* listen=nullptr);
-	virtual ~RTPSWriter();
-public:
-
-	/**
-	 * Create a new change based with the provided changeKind.
-	 * @param changeKind The type of change.
-	 * @param handle InstanceHandle to assign.
-	 * @return Pointer to the CacheChange or nullptr if incorrect.
-	 */
-    template<typename T>
-	CacheChange_t* new_change(T &data, ChangeKind_t changeKind, InstanceHandle_t handle = c_InstanceHandle_Unknown)
-    {
-        return new_change([data]() -> uint32_t {return T::getCdrSerializedSize(data);}, changeKind, handle);
-    }
-
-
-	RTPS_DllAPI CacheChange_t* new_change(const std::function<uint32_t()>& dataCdrSerializedSize,
-            ChangeKind_t changeKind, InstanceHandle_t handle = c_InstanceHandle_Unknown);
-
-	/**
-	 * Add a matched reader.
-	 * @param ratt Pointer to the ReaderProxyData object added.
-	 * @return True if added.
-	 */
-	RTPS_DllAPI virtual bool matched_reader_add(RemoteReaderAttributes& ratt) = 0;
-
-	/**
-	 * Remove a matched reader.
-	 * @param ratt Pointer to the object to remove.
-	 * @return True if removed.
-	 */
-	RTPS_DllAPI virtual bool matched_reader_remove(RemoteReaderAttributes& ratt) = 0;
-	/**
-	 * Tells us if a specific Reader is matched against this writer
-	 * @param ratt Pointer to the ReaderProxyData object
-	 * @return True if it was matched.
-	 */
-	RTPS_DllAPI virtual bool matched_reader_is_matched(RemoteReaderAttributes& ratt) = 0;
-	/**
-	 * Check if a specific change has been acknowledged by all Readers.
-	 * Is only useful in reliable Writer. In BE Writers always returns true;
-	 * @return True if acknowledged by all.
-	 */
-	RTPS_DllAPI virtual bool is_acked_by_all(CacheChange_t* /*a_change*/){ return true; }
-
-	RTPS_DllAPI virtual bool wait_for_all_acked(const Duration_t& /*max_wait*/){ return true; }
-    
-	/**
-	 * Update the Attributes of the Writer.
-	 * @param att New attributes
-	 */
-	RTPS_DllAPI virtual void updateAttributes(WriterAttributes& att) = 0;
-	/**
-	 * This method triggers the send operation for unsent changes.
-    * @return number of messages sent
-	 */
-	RTPS_DllAPI virtual size_t send_any_unsent_changes() = 0;
-
-	/**
-	 * This method triggers the send operation for unsent changes,
-    * provided they are cleared by the given controllers.
-	 */
-	//RTPS_DllAPI virtual void send_any_unsent_changes(const std::vector<FlowController*>* parentControllers) = 0;
-	
-	/**
-	* Get Min Seq Num in History.
-	* @return Minimum sequence number in history
-	*/
-	RTPS_DllAPI SequenceNumber_t get_seq_num_min();
-	
-	/**
-	* Get Max Seq Num in History.
-	* @return Maximum sequence number in history
-	*/
-	RTPS_DllAPI SequenceNumber_t get_seq_num_max();
-	
-	/**
-	* Get maximum size of the serialized type
-	* @return Maximum size of the serialized type
-	*/
-	RTPS_DllAPI uint32_t getTypeMaxSerialized();
-	
-	/**
-	* Get listener
-	* @return Listener
-	*/
-	RTPS_DllAPI inline WriterListener* getListener(){ return mp_listener; };
-	 
-	/**
-	* Get the asserted liveliness
-	* @return Asserted liveliness
-	*/
-	RTPS_DllAPI inline bool getLivelinessAsserted() { return m_livelinessAsserted; };
-	
-	/**
-	* Get the asserted liveliness
-	* @return asserted liveliness
-	*/
-	RTPS_DllAPI inline void setLivelinessAsserted(bool l){ m_livelinessAsserted = l; };
-
-	/**
-	* Get the publication mode
-	* @return publication mode
-	*/
-	RTPS_DllAPI inline bool isAsync(){ return is_async_; };
-
-   virtual bool clean_history(unsigned int max = 0) = 0;
-
-   bool remove_older_changes(unsigned int max = 0);
-   
-   /*
-    * Adds a flow controller that will apply to this writer exclusively.
-    */
-   virtual void add_flow_controller(std::unique_ptr<FlowController> controller) = 0;
-
-protected:
-
-	//!Is the data sent directly or announced by HB and THEN send to the ones who ask for it?.
-	bool m_pushMode;
-	//!Group created to send messages more efficiently
-	RTPSMessageGroup_t m_cdrmessages;
-	//!INdicates if the liveliness has been asserted
-	bool m_livelinessAsserted;
-	//!WriterHistory
-	WriterHistory* mp_history;
-	//!Listener
-	WriterListener* mp_listener;
-	//Asynchronout publication activated
-	bool is_async_;
-	/**
-	 * Initialize the header of hte CDRMessages.
-	 */
-	void init_header();
-
-	/**
-	 * Add a change to the unsent list.
-	 * @param change Pointer to the change to add.
-	 */
-	virtual void unsent_change_added_to_history(CacheChange_t* change)=0;
-
-	/**
-	 * Indicate the writer that a change has been removed by the history due to some HistoryQos requirement.
-	 * @param a_change Pointer to the change that is going to be removed.
-	 * @return True if removed correctly.
-	 */
-	virtual bool change_removed_by_history(CacheChange_t* a_change)=0;
-
-	/**
-	* Get RTPS participant
-	* @return RTPS participant
-	*/
-	inline RTPSParticipantImpl* getRTPSParticipant() const {return mp_RTPSParticipant;}
->>>>>>> f1ad9e72
 
     private:
 
