// Copyright 2016 Proyectos y Sistemas de Mantenimiento SL (eProsima).
//
// Licensed under the Apache License, Version 2.0 (the "License");
// you may not use this file except in compliance with the License.
// You may obtain a copy of the License at
//
//     http://www.apache.org/licenses/LICENSE-2.0
//
// Unless required by applicable law or agreed to in writing, software
// distributed under the License is distributed on an "AS IS" BASIS,
// WITHOUT WARRANTIES OR CONDITIONS OF ANY KIND, either express or implied.
// See the License for the specific language governing permissions and
// limitations under the License.

/**
 * @file RTPSWriter.h
 */

#ifndef RTPSWRITER_H_
#define RTPSWRITER_H_

#include "../Endpoint.h"
#include "../messages/RTPSMessageGroup.h"
#include "../attributes/WriterAttributes.h"
#include "../../qos/LivelinessLostStatus.h"
#include "../../utils/collections/ResourceLimitedVector.hpp"
<<<<<<< HEAD
#include "../common/LocatorSelector.hpp"
#include "../messages/RTPSMessageSenderInterface.hpp"
=======
>>>>>>> 39fa6011

#include <vector>
#include <memory>
#include <functional>
#include <chrono>

namespace eprosima {
namespace fastrtps{
namespace rtps {

class WriterListener;
class WriterHistory;
class FlowController;
struct CacheChange_t;


/**
 * Class RTPSWriter, manages the sending of data to the readers. Is always associated with a HistoryCache.
 * @ingroup WRITER_MODULE
 */
class RTPSWriter : public Endpoint, public RTPSMessageSenderInterface
{
    friend class WriterHistory;
    friend class RTPSParticipantImpl;
    friend class RTPSMessageGroup;
protected:
    RTPSWriter(
            RTPSParticipantImpl*,
            const GUID_t& guid,
            const WriterAttributes& att,
            WriterHistory* hist,
            WriterListener* listen=nullptr);
    virtual ~RTPSWriter();

public:

    /**
     * Create a new change based with the provided changeKind.
     * @param data Data of the change.
     * @param changeKind The type of change.
     * @param handle InstanceHandle to assign.
     * @return Pointer to the CacheChange or nullptr if incorrect.
     */
    template<typename T>
    CacheChange_t* new_change(
            T &data,
            ChangeKind_t changeKind,
            InstanceHandle_t handle = c_InstanceHandle_Unknown)
    {
        return new_change([data]() -> uint32_t {return (uint32_t)T::getCdrSerializedSize(data);}, changeKind, handle);
    }


    RTPS_DllAPI CacheChange_t* new_change(
            const std::function<uint32_t()>& dataCdrSerializedSize,
            ChangeKind_t changeKind,
            InstanceHandle_t handle = c_InstanceHandle_Unknown);

    /**
     * Add a matched reader.
     * @param data Pointer to the ReaderProxyData object added.
     * @return True if added.
     */
    RTPS_DllAPI virtual bool matched_reader_add(const ReaderProxyData& data) = 0;

    /**
     * Remove a matched reader.
     * @param reader_guid GUID of the reader to remove.
     * @return True if removed.
     */
    RTPS_DllAPI virtual bool matched_reader_remove(const GUID_t& reader_guid) = 0;

    /**
     * Tells us if a specific Reader is matched against this writer.
     * @param reader_guid GUID of the reader to check.
     * @return True if it was matched.
     */
    RTPS_DllAPI virtual bool matched_reader_is_matched(const GUID_t& reader_guid) = 0;

    /**
    * Check if a specific change has been acknowledged by all Readers.
    * Is only useful in reliable Writer. In BE Writers returns false when pending to be sent.
    * @return True if acknowledged by all.
    */
    RTPS_DllAPI virtual bool is_acked_by_all(const CacheChange_t* /*a_change*/) const { return false; }

    /**
    * Waits until all changes were acknowledged or max_wait.
    * @return True if all were acknowledged.
    */
    RTPS_DllAPI virtual bool wait_for_all_acked(const Duration_t& /*max_wait*/) { return true; }

    /**
     * Update the Attributes of the Writer.
     * @param att New attributes
     */
    RTPS_DllAPI virtual void updateAttributes(const WriterAttributes& att) = 0;

    /**
     * This method triggers the send operation for unsent changes.
     * @return number of messages sent
     */
    RTPS_DllAPI virtual void send_any_unsent_changes() = 0;

    /**
     * Get Min Seq Num in History.
     * @return Minimum sequence number in history
     */
    RTPS_DllAPI SequenceNumber_t get_seq_num_min();

    /**
     * Get Max Seq Num in History.
     * @return Maximum sequence number in history
     */
    RTPS_DllAPI SequenceNumber_t get_seq_num_max();

    /**
     * Get maximum size of the serialized type
     * @return Maximum size of the serialized type
     */
    RTPS_DllAPI uint32_t getTypeMaxSerialized();

    //!Get maximum size of the data
    uint32_t getMaxDataSize();

    //! Calculates the maximum size of the data
    uint32_t calculateMaxDataSize(uint32_t length);

    /**
     * Get listener
     * @return Listener
     */
    RTPS_DllAPI inline WriterListener* getListener() { return mp_listener; }

    /**
     * Get the publication mode
     * @return publication mode
     */
    RTPS_DllAPI inline bool isAsync() const { return is_async_; }

    /**
     * Remove an specified max number of changes
     * @param max Maximum number of changes to remove.
     * @return at least one change has been removed
     */
    RTPS_DllAPI bool remove_older_changes(unsigned int max = 0);

    /**
     * Tries to remove a change waiting a maximum of the provided microseconds.
     * @param max_blocking_time_point Maximum time to wait for.
     * @param lock Lock of the Change list.
     * @return at least one change has been removed
     */
    virtual bool try_remove_change(
            std::chrono::steady_clock::time_point& max_blocking_time_point,
            std::unique_lock<std::recursive_timed_mutex>& lock) = 0;

    /*
     * Adds a flow controller that will apply to this writer exclusively.
     * @param controller
     */
    virtual void add_flow_controller(std::unique_ptr<FlowController> controller) = 0;

    /**
     * Get RTPS participant
     * @return RTPS participant
     */
    inline RTPSParticipantImpl* getRTPSParticipant() const { return mp_RTPSParticipant; }

    /**
     * Enable or disable sending data to readers separately
     * NOTE: This will only work for synchronous writers
     * @param enable If separate sending should be enabled
     */
    void set_separate_sending (bool enable) { m_separateSendingEnabled = enable; }

    /**
     * Inform if data is sent to readers separatedly
     * @return true if separate sending is enabled
     */
    bool get_separate_sending () const { return m_separateSendingEnabled; }

    /**
     * Process an incoming ACKNACK submessage.
     * @param[in] writer_guid      GUID of the writer the submessage is directed to.
     * @param[in] reader_guid      GUID of the reader originating the submessage.
     * @param[in] ack_count        Count field of the submessage.
     * @param[in] sn_set           Sequence number bitmap field of the submessage.
     * @param[in] final_flag       Final flag field of the submessage.
     * @param[out] result          true if the writer could process the submessage.
     *                             Only valid when returned value is true.
     * @return true when the submessage was destinated to this writer, false otherwise.
     */
    virtual bool process_acknack(
            const GUID_t& writer_guid,
            const GUID_t& reader_guid,
            uint32_t ack_count,
            const SequenceNumberSet_t& sn_set,
            bool final_flag,
            bool &result)
    {
        (void)reader_guid; (void)ack_count; (void)sn_set; (void)final_flag;

        result = false;
        return writer_guid == m_guid;
    }

    /**
     * Process an incoming NACKFRAG submessage.
     * @param[in] writer_guid      GUID of the writer the submessage is directed to.
     * @param[in] reader_guid      GUID of the reader originating the submessage.
     * @param[in] ack_count        Count field of the submessage.
     * @param[in] seq_num          Sequence number field of the submessage.
     * @param[in] fragments_state  Fragment number bitmap field of the submessage.
     * @param[out] result          true if the writer could process the submessage.
     *                             Only valid when returned value is true.
     * @return true when the submessage was destinated to this writer, false otherwise.
     */
    virtual bool process_nack_frag(
            const GUID_t& writer_guid,
            const GUID_t& reader_guid,
            uint32_t ack_count,
            const SequenceNumber_t& seq_num,
            const FragmentNumberSet_t fragments_state,
            bool& result)
    {
        (void)reader_guid; (void)ack_count; (void)seq_num; (void)fragments_state;

        result = false;
        return writer_guid == m_guid;
    }

    /**
<<<<<<< HEAD
     * Check if the destinations managed by this sender interface have changed.
     *
     * @return true if destinations have changed, false otherwise.
     */
    bool destinations_have_changed() const override;

    /**
     * Get a GUID prefix representing all destinations.
     *
     * @return When all the destinations share the same prefix (i.e. belong to the same participant)
     * that prefix is returned. When there are no destinations, or they belong to different
     * participants, c_GuidPrefix_Unknown is returned.
     */
    GuidPrefix_t destination_guid_prefix() const override;

    /**
     * Get the GUID prefix of all the destination participants.
     *
     * @return a const reference to a vector with the GUID prefix of all destination participants.
     */
    const std::vector<GuidPrefix_t>& remote_participants() const override;

    /**
     * Get the GUID of all destinations.
     *
     * @return a const reference to a vector with the GUID of all destinations.
     */
    const std::vector<GUID_t>& remote_guids() const override;

    /**
     * Send a message through this interface.
     *
     * @param message Pointer to the buffer with the message already serialized.
     * @param max_blocking_time_point Future timepoint where blocking send should end.
     */
    bool send(
            CDRMessage_t* message,
            std::chrono::steady_clock::time_point& max_blocking_time_point) const override;
=======
     * @brief A method to retrieve the liveliness kind
     * @return Liveliness kind
     */
    const LivelinessQosPolicyKind& get_liveliness_kind() const;

    /**
     * @brief A method to retrieve the liveliness lease duration
     * @return Lease durtation
     */
    const Duration_t& get_liveliness_lease_duration() const;

    //! Liveliness lost status of this writer
    LivelinessLostStatus liveliness_lost_status_;
>>>>>>> 39fa6011

protected:

    //!Is the data sent directly or announced by HB and THEN send to the ones who ask for it?.
    bool m_pushMode;
    //!Group created to send messages more efficiently
    RTPSMessageGroup_t m_cdrmessages;
    //!WriterHistory
    WriterHistory* mp_history;
    //!Listener
    WriterListener* mp_listener;
    //!Asynchronous publication activated
    bool is_async_;
    //!Separate sending activated
    bool m_separateSendingEnabled;

    LocatorSelector locator_selector_;

    ResourceLimitedVector<GUID_t> all_remote_readers_;
    ResourceLimitedVector<GuidPrefix_t> all_remote_participants_;

    void add_guid(const GUID_t& remote_guid);

    void compute_selected_guids();

    void update_cached_info_nts();

    /**
     * Initialize the header of hte CDRMessages.
     */
    void init_header();

    /**
     * Add a change to the unsent list.
     * @param change Pointer to the change to add.
     * @param max_blocking_time
     */
    virtual void unsent_change_added_to_history(
            CacheChange_t* change,
            const std::chrono::time_point<std::chrono::steady_clock>& max_blocking_time) = 0;

    /**
     * Indicate the writer that a change has been removed by the history due to some HistoryQos requirement.
     * @param a_change Pointer to the change that is going to be removed.
     * @return True if removed correctly.
     */
    virtual bool change_removed_by_history(CacheChange_t* a_change)=0;

#if HAVE_SECURITY
    SerializedPayload_t encrypt_payload_;

    bool encrypt_cachechange(CacheChange_t* change);
#endif

    //! The liveliness kind of this reader
    LivelinessQosPolicyKind liveliness_kind_;
    //! The liveliness lease duration of this reader
    Duration_t liveliness_lease_duration_;

private:

    RTPSWriter& operator=(const RTPSWriter&) = delete;
};

}
} /* namespace rtps */
} /* namespace eprosima */

#endif /* RTPSWRITER_H_ */<|MERGE_RESOLUTION|>--- conflicted
+++ resolved
@@ -24,11 +24,8 @@
 #include "../attributes/WriterAttributes.h"
 #include "../../qos/LivelinessLostStatus.h"
 #include "../../utils/collections/ResourceLimitedVector.hpp"
-<<<<<<< HEAD
 #include "../common/LocatorSelector.hpp"
 #include "../messages/RTPSMessageSenderInterface.hpp"
-=======
->>>>>>> 39fa6011
 
 #include <vector>
 #include <memory>
@@ -36,7 +33,7 @@
 #include <chrono>
 
 namespace eprosima {
-namespace fastrtps{
+namespace fastrtps {
 namespace rtps {
 
 class WriterListener;
@@ -262,7 +259,21 @@
     }
 
     /**
-<<<<<<< HEAD
+     * @brief A method to retrieve the liveliness kind
+     * @return Liveliness kind
+     */
+    const LivelinessQosPolicyKind& get_liveliness_kind() const;
+
+    /**
+     * @brief A method to retrieve the liveliness lease duration
+     * @return Lease durtation
+     */
+    const Duration_t& get_liveliness_lease_duration() const;
+
+    //! Liveliness lost status of this writer
+    LivelinessLostStatus liveliness_lost_status_;
+
+    /**
      * Check if the destinations managed by this sender interface have changed.
      *
      * @return true if destinations have changed, false otherwise.
@@ -301,21 +312,6 @@
     bool send(
             CDRMessage_t* message,
             std::chrono::steady_clock::time_point& max_blocking_time_point) const override;
-=======
-     * @brief A method to retrieve the liveliness kind
-     * @return Liveliness kind
-     */
-    const LivelinessQosPolicyKind& get_liveliness_kind() const;
-
-    /**
-     * @brief A method to retrieve the liveliness lease duration
-     * @return Lease durtation
-     */
-    const Duration_t& get_liveliness_lease_duration() const;
-
-    //! Liveliness lost status of this writer
-    LivelinessLostStatus liveliness_lost_status_;
->>>>>>> 39fa6011
 
 protected:
 
