// Copyright 2016 Proyectos y Sistemas de Mantenimiento SL (eProsima).
//
// Licensed under the Apache License, Version 2.0 (the "License");
// you may not use this file except in compliance with the License.
// You may obtain a copy of the License at
//
//     http://www.apache.org/licenses/LICENSE-2.0
//
// Unless required by applicable law or agreed to in writing, software
// distributed under the License is distributed on an "AS IS" BASIS,
// WITHOUT WARRANTIES OR CONDITIONS OF ANY KIND, either express or implied.
// See the License for the specific language governing permissions and
// limitations under the License.

/**
 * @file RTPSWriter.h
 */

#ifndef RTPSWRITER_H_
#define RTPSWRITER_H_

#include "../Endpoint.h"
#include "../messages/RTPSMessageGroup.h"
#include "../attributes/WriterAttributes.h"
#include "../../utils/collections/ResourceLimitedVector.hpp"
#include "../common/LocatorSelector.hpp"
#include "../messages/RTPSMessageSenderInterface.hpp"

#include <vector>
#include <memory>
#include <functional>
#include <chrono>

namespace eprosima {
namespace fastrtps{
namespace rtps {

class WriterListener;
class WriterHistory;
class FlowController;
struct CacheChange_t;


/**
 * Class RTPSWriter, manages the sending of data to the readers. Is always associated with a HistoryCache.
 * @ingroup WRITER_MODULE
 */
class RTPSWriter : public Endpoint, public RTPSMessageSenderInterface
{
    friend class WriterHistory;
    friend class RTPSParticipantImpl;
    friend class RTPSMessageGroup;
protected:
    RTPSWriter(
            RTPSParticipantImpl*,
            const GUID_t& guid,
            const WriterAttributes& att,
            WriterHistory* hist,
            WriterListener* listen=nullptr);
    virtual ~RTPSWriter();

public:

    /**
     * Create a new change based with the provided changeKind.
     * @param data Data of the change.
     * @param changeKind The type of change.
     * @param handle InstanceHandle to assign.
     * @return Pointer to the CacheChange or nullptr if incorrect.
     */
    template<typename T>
    CacheChange_t* new_change(
            T &data,
            ChangeKind_t changeKind,
            InstanceHandle_t handle = c_InstanceHandle_Unknown)
    {
        return new_change([data]() -> uint32_t {return (uint32_t)T::getCdrSerializedSize(data);}, changeKind, handle);
    }


    RTPS_DllAPI CacheChange_t* new_change(const std::function<uint32_t()>& dataCdrSerializedSize,
            ChangeKind_t changeKind, InstanceHandle_t handle = c_InstanceHandle_Unknown);

    /**
     * Add a matched reader.
     * @param data Pointer to the ReaderProxyData object added.
     * @return True if added.
     */
<<<<<<< HEAD
    RTPS_DllAPI virtual bool matched_reader_add(const ReaderProxyData& data) = 0;
=======
    RTPS_DllAPI virtual bool matched_reader_add(RemoteReaderAttributes& ratt) = 0;
>>>>>>> cb4f5b12

    /**
     * Remove a matched reader.
     * @param reader_guid GUID of the reader to remove.
     * @return True if removed.
     */
<<<<<<< HEAD
    RTPS_DllAPI virtual bool matched_reader_remove(const GUID_t& reader_guid) = 0;
=======
    RTPS_DllAPI virtual bool matched_reader_remove(const RemoteReaderAttributes& ratt) = 0;

>>>>>>> cb4f5b12
    /**
     * Tells us if a specific Reader is matched against this writer.
     * @param reader_guid GUID of the reader to check.
     * @return True if it was matched.
     */
<<<<<<< HEAD
    RTPS_DllAPI virtual bool matched_reader_is_matched(const GUID_t& reader_guid) = 0;
=======
    RTPS_DllAPI virtual bool matched_reader_is_matched(const RemoteReaderAttributes& ratt) = 0;

>>>>>>> cb4f5b12
    /**
    * Check if a specific change has been acknowledged by all Readers.
    * Is only useful in reliable Writer. In BE Writers returns false when pending to be sent.
    * @return True if acknowledged by all.
    */
    RTPS_DllAPI virtual bool is_acked_by_all(const CacheChange_t* /*a_change*/) const { return false; }

    /**
    * Waits until all changes were acknowledged or max_wait.
    * @return True if all were acknowledged.
    */
    RTPS_DllAPI virtual bool wait_for_all_acked(const Duration_t& /*max_wait*/) { return true; }

    /**
     * Update the Attributes of the Writer.
     * @param att New attributes
     */
    RTPS_DllAPI virtual void updateAttributes(const WriterAttributes& att) = 0;

    /**
     * This method triggers the send operation for unsent changes.
     * @return number of messages sent
     */
    RTPS_DllAPI virtual void send_any_unsent_changes() = 0;

    /**
     * Get Min Seq Num in History.
     * @return Minimum sequence number in history
     */
    RTPS_DllAPI SequenceNumber_t get_seq_num_min();

    /**
     * Get Max Seq Num in History.
     * @return Maximum sequence number in history
     */
    RTPS_DllAPI SequenceNumber_t get_seq_num_max();

    /**
     * Get maximum size of the serialized type
     * @return Maximum size of the serialized type
     */
    RTPS_DllAPI uint32_t getTypeMaxSerialized();

    //!Get maximum size of the data
    uint32_t getMaxDataSize();

    //! Calculates the maximum size of the data
    uint32_t calculateMaxDataSize(uint32_t length);

    /**
     * Get listener
     * @return Listener
     */
    RTPS_DllAPI inline WriterListener* getListener() { return mp_listener; }

    /**
     * Get the asserted liveliness
     * @return Asserted liveliness
     */
    RTPS_DllAPI inline bool getLivelinessAsserted() { return m_livelinessAsserted; }

    /**
     * Set the asserted liveliness
     * @param l asserted liveliness
     * @return asserted liveliness
     */
    RTPS_DllAPI inline void setLivelinessAsserted(bool l) { m_livelinessAsserted = l; }

    /**
     * Get the publication mode
     * @return publication mode
     */
    RTPS_DllAPI inline bool isAsync() const { return is_async_; }

    /**
     * Remove an specified max number of changes
     * @param max Maximum number of changes to remove.
     * @return at least one change has been removed
     */
    RTPS_DllAPI bool remove_older_changes(unsigned int max = 0);

    /**
     * Tries to remove a change waiting a maximum of the provided microseconds.
     * @param max_blocking_time_point Maximum time to wait for.
     * @param lock Lock of the Change list.
     * @return at least one change has been removed
     */
    virtual bool try_remove_change(
            std::chrono::steady_clock::time_point& max_blocking_time_point,
            std::unique_lock<std::recursive_timed_mutex>& lock) = 0;

    /*
     * Adds a flow controller that will apply to this writer exclusively.
     * @param controller
     */
    virtual void add_flow_controller(std::unique_ptr<FlowController> controller) = 0;

    /**
     * Get RTPS participant
     * @return RTPS participant
     */
    inline RTPSParticipantImpl* getRTPSParticipant() const { return mp_RTPSParticipant; }

    /**
     * Enable or disable sending data to readers separately
     * NOTE: This will only work for synchronous writers
     * @param enable If separate sending should be enabled
     */
    void set_separate_sending (bool enable) { m_separateSendingEnabled = enable; }

    /**
     * Inform if data is sent to readers separatedly
     * @return true if separate sending is enabled
     */
    bool get_separate_sending () const { return m_separateSendingEnabled; }

    /**
     * Process an incoming ACKNACK submessage.
     * @param[in] writer_guid      GUID of the writer the submessage is directed to.
     * @param[in] reader_guid      GUID of the reader originating the submessage.
     * @param[in] ack_count        Count field of the submessage.
     * @param[in] sn_set           Sequence number bitmap field of the submessage.
     * @param[in] final_flag       Final flag field of the submessage.
     * @param[out] result          true if the writer could process the submessage.
     *                             Only valid when returned value is true.
     * @return true when the submessage was destinated to this writer, false otherwise.
     */
    virtual bool process_acknack(
            const GUID_t& writer_guid,
            const GUID_t& reader_guid,
            uint32_t ack_count,
            const SequenceNumberSet_t& sn_set,
            bool final_flag,
            bool &result)
    {
        (void)reader_guid; (void)ack_count; (void)sn_set; (void)final_flag;

        result = false;
        return writer_guid == m_guid;
    }

    /**
     * Process an incoming NACKFRAG submessage.
     * @param[in] writer_guid      GUID of the writer the submessage is directed to.
     * @param[in] reader_guid      GUID of the reader originating the submessage.
     * @param[in] ack_count        Count field of the submessage.
     * @param[in] seq_num          Sequence number field of the submessage.
     * @param[in] fragments_state  Fragment number bitmap field of the submessage.
     * @param[out] result          true if the writer could process the submessage.
     *                             Only valid when returned value is true.
     * @return true when the submessage was destinated to this writer, false otherwise.
     */
    virtual bool process_nack_frag(
            const GUID_t& writer_guid,
            const GUID_t& reader_guid,
            uint32_t ack_count,
            const SequenceNumber_t& seq_num,
            const FragmentNumberSet_t fragments_state,
            bool& result)
    {
        (void)reader_guid; (void)ack_count; (void)seq_num; (void)fragments_state;

        result = false;
        return writer_guid == m_guid;
    }

    /**
     * Check if the destinations managed by this sender interface have changed.
     *
     * @return true if destinations have changed, false otherwise.
     */
    bool destinations_have_changed() const override;

    /**
     * Get a GUID prefix representing all destinations.
     *
     * @return When all the destinations share the same prefix (i.e. belong to the same participant)
     * that prefix is returned. When there are no destinations, or they belong to different
     * participants, c_GuidPrefix_Unknown is returned.
     */
    GuidPrefix_t destination_guid_prefix() const override;

    /**
     * Get the GUID prefix of all the destination participants.
     *
     * @return a const reference to a vector with the GUID prefix of all destination participants.
     */
    const std::vector<GuidPrefix_t>& remote_participants() const override;

    /**
     * Get the GUID of all destinations.
     *
     * @return a const reference to a vector with the GUID of all destinations.
     */
    const std::vector<GUID_t>& remote_guids() const override;

    /**
     * Send a message through this interface.
     *
     * @param message Pointer to the buffer with the message already serialized.
     * @param max_blocking_time_point Future timepoint where blocking send should end.
     */
    bool send(
            CDRMessage_t* message,
            std::chrono::steady_clock::time_point& max_blocking_time_point) const override;

protected:

    //!Is the data sent directly or announced by HB and THEN send to the ones who ask for it?.
    bool m_pushMode;
    //!Group created to send messages more efficiently
    RTPSMessageGroup_t m_cdrmessages;
    //!INdicates if the liveliness has been asserted
    bool m_livelinessAsserted;
    //!WriterHistory
    WriterHistory* mp_history;
    //!Listener
    WriterListener* mp_listener;
    //!Asynchronous publication activated
    bool is_async_;
    //!Separate sending activated
    bool m_separateSendingEnabled;

    LocatorSelector locator_selector_;

    ResourceLimitedVector<GUID_t> all_remote_readers_;
    ResourceLimitedVector<GuidPrefix_t> all_remote_participants_;

    void add_guid(const GUID_t& remote_guid);

    void compute_selected_guids();

    void update_cached_info_nts();

    /**
     * Initialize the header of hte CDRMessages.
     */
    void init_header();

    /**
     * Add a change to the unsent list.
     * @param change Pointer to the change to add.
     * @param max_blocking_time
     */
    virtual void unsent_change_added_to_history(
            CacheChange_t* change,
            std::chrono::time_point<std::chrono::steady_clock> max_blocking_time) = 0;

    /**
     * Indicate the writer that a change has been removed by the history due to some HistoryQos requirement.
     * @param a_change Pointer to the change that is going to be removed.
     * @return True if removed correctly.
     */
    virtual bool change_removed_by_history(CacheChange_t* a_change)=0;

#if HAVE_SECURITY
    SerializedPayload_t encrypt_payload_;

    bool encrypt_cachechange(CacheChange_t* change);
#endif

private:

    RTPSWriter& operator=(const RTPSWriter&) = delete;
};

}
} /* namespace rtps */
} /* namespace eprosima */

#endif /* RTPSWRITER_H_ */<|MERGE_RESOLUTION|>--- conflicted
+++ resolved
@@ -86,34 +86,22 @@
      * @param data Pointer to the ReaderProxyData object added.
      * @return True if added.
      */
-<<<<<<< HEAD
     RTPS_DllAPI virtual bool matched_reader_add(const ReaderProxyData& data) = 0;
-=======
-    RTPS_DllAPI virtual bool matched_reader_add(RemoteReaderAttributes& ratt) = 0;
->>>>>>> cb4f5b12
 
     /**
      * Remove a matched reader.
      * @param reader_guid GUID of the reader to remove.
      * @return True if removed.
      */
-<<<<<<< HEAD
     RTPS_DllAPI virtual bool matched_reader_remove(const GUID_t& reader_guid) = 0;
-=======
-    RTPS_DllAPI virtual bool matched_reader_remove(const RemoteReaderAttributes& ratt) = 0;
-
->>>>>>> cb4f5b12
+
     /**
      * Tells us if a specific Reader is matched against this writer.
      * @param reader_guid GUID of the reader to check.
      * @return True if it was matched.
      */
-<<<<<<< HEAD
     RTPS_DllAPI virtual bool matched_reader_is_matched(const GUID_t& reader_guid) = 0;
-=======
-    RTPS_DllAPI virtual bool matched_reader_is_matched(const RemoteReaderAttributes& ratt) = 0;
-
->>>>>>> cb4f5b12
+
     /**
     * Check if a specific change has been acknowledged by all Readers.
     * Is only useful in reliable Writer. In BE Writers returns false when pending to be sent.
