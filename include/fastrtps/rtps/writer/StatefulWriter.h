// Copyright 2016 Proyectos y Sistemas de Mantenimiento SL (eProsima).
//
// Licensed under the Apache License, Version 2.0 (the "License");
// you may not use this file except in compliance with the License.
// You may obtain a copy of the License at
//
//     http://www.apache.org/licenses/LICENSE-2.0
//
// Unless required by applicable law or agreed to in writing, software
// distributed under the License is distributed on an "AS IS" BASIS,
// WITHOUT WARRANTIES OR CONDITIONS OF ANY KIND, either express or implied.
// See the License for the specific language governing permissions and
// limitations under the License.

/**
 * @file StatefulWriter.h
 *
 */

#ifndef STATEFULWRITER_H_
#define STATEFULWRITER_H_
#ifndef DOXYGEN_SHOULD_SKIP_THIS_PUBLIC

#include "RTPSWriter.h"
#include "timedevent/PeriodicHeartbeat.h"
#include "../../utils/collections/ResourceLimitedVector.hpp"
#include <condition_variable>
#include <mutex>

namespace eprosima {
namespace fastrtps {
namespace rtps {

class ReaderProxy;

/**
 * Class StatefulWriter, specialization of RTPSWriter that maintains information of each matched Reader.
 * @ingroup WRITER_MODULE
 */
class StatefulWriter : public RTPSWriter
{
    friend class RTPSParticipantImpl;
    friend class ReaderProxy;

public:

    //!Destructor
    virtual ~StatefulWriter();

protected:
    //!Constructor
    StatefulWriter(
            RTPSParticipantImpl*,
            const GUID_t& guid,
            const WriterAttributes& att,
            WriterHistory* hist,
            WriterListener* listen = nullptr);

private:
    //!Timed Event to manage the periodic HB to the Reader.
    PeriodicHeartbeat* mp_periodicHB;
    //!Count of the sent heartbeats.
    Count_t m_heartbeatCount;
    //!WriterTimes
    WriterTimes m_times;

    //! Vector containing all the active ReaderProxies.
    ResourceLimitedVector<ReaderProxy*> matched_readers_;
    //! Vector containing all the inactive, ready for reuse, ReaderProxies.
    ResourceLimitedVector<ReaderProxy*> matched_readers_pool_;

    using ReaderProxyIterator = ResourceLimitedVector<ReaderProxy*>::iterator;
    using ReaderProxyConstIterator = ResourceLimitedVector<ReaderProxy*>::const_iterator;

    //!EntityId used to send the HB.(only for builtin types performance)
    EntityId_t m_HBReaderEntityId;
    // TODO Join this mutex when main mutex would not be recursive.
    std::mutex all_acked_mutex_;
    std::condition_variable all_acked_cond_;
    // TODO Also remove when main mutex not recursive.
    bool all_acked_;
    std::mutex may_remove_change_mutex_;
    std::condition_variable may_remove_change_cond_;
    unsigned int may_remove_change_;

public:

    /**
     * Add a specific change to all ReaderLocators.
     * @param p Pointer to the change.
     */
    void unsent_change_added_to_history(CacheChange_t* p) override;

    /**
     * Indicate the writer that a change has been removed by the history due to some HistoryQos requirement.
     * @param a_change Pointer to the change that is going to be removed.
     * @return True if removed correctly.
     */
    bool change_removed_by_history(CacheChange_t* a_change) override;

    /**
     * Method to indicate that there are changes not sent in some of all ReaderProxy.
     */
    void send_any_unsent_changes() override;

    //!Increment the HB count.
    inline void incrementHBCount()
    {
<<<<<<< HEAD
        ++m_heartbeatCount;
    }

    /**
     * Add a matched reader.
     * @param ratt Attributes of the reader to add.
     * @return True if added.
     */
    bool matched_reader_add(RemoteReaderAttributes& ratt) override;

    /**
     * Remove a matched reader.
     * @param ratt Attributes of the reader to remove.
     * @return True if removed.
     */
    bool matched_reader_remove(const RemoteReaderAttributes& ratt) override;

    /**
     * Tells us if a specific Reader is matched against this writer
     * @param ratt Attributes of the reader to remove.
     * @return True if it was matched.
     */
    bool matched_reader_is_matched(const RemoteReaderAttributes& ratt) override;

    bool is_acked_by_all(const CacheChange_t* a_change) const override;

    bool wait_for_all_acked(const Duration_t& max_wait) override;

    /**
     * Remove the change with the minimum SequenceNumber
     * @return True if removed.
     */
    bool try_remove_change(
            std::chrono::microseconds& microseconds,
            std::unique_lock<std::recursive_mutex>& lock) override;

    /**
     * Update the Attributes of the Writer.
     * @param att New attributes
     */
    void updateAttributes(const WriterAttributes& att) override;

    /**
     * Find a Reader Proxy in this writer.
     * @param[in] readerGuid The GUID_t of the reader.
     * @param[out] RP Pointer to pointer to return the ReaderProxy.
     * @return True if correct.
     */
    bool matched_reader_lookup(GUID_t& readerGuid, ReaderProxy** RP);

    /** Get count of heartbeats
     * @return count of heartbeats
     */
    inline Count_t getHeartbeatCount() const
    {
        return this->m_heartbeatCount;
    }
=======
        namespace rtps
        {
            class ReaderProxy;
            class NackResponseDelay;

            /**
             * Class StatefulWriter, specialization of RTPSWriter that maintains information of each matched Reader.
             * @ingroup WRITER_MODULE
             */
            class StatefulWriter: public RTPSWriter
            {
                friend class RTPSParticipantImpl;
                friend class ReaderProxy;
                public:

                //!Destructor
                virtual ~StatefulWriter();

                //!Timed Event to manage the periodic HB to the Reader.
                // TODO Change to public because a bug. Refactor.
                PeriodicHeartbeat* mp_periodicHB;

                protected:

                //!Constructor
                StatefulWriter(
                        RTPSParticipantImpl*,
                        GUID_t& guid,
                        WriterAttributes& att,
                        WriterHistory* hist,
                        WriterListener* listen=nullptr);

                private:
                //!Count of the sent heartbeats.
                Count_t m_heartbeatCount;
                //!WriterTimes
                WriterTimes m_times;

                //! Vector containin all the associated ReaderProxies.
                std::vector<ReaderProxy*> matched_readers;
                //!EntityId used to send the HB.(only for builtin types performance)
                EntityId_t m_HBReaderEntityId;
                // TODO Join this mutex when main mutex would not be recursive.
                std::mutex all_acked_mutex_;
                std::condition_variable all_acked_cond_;
                // TODO Also remove when main mutex not recursive.
                bool all_acked_;
                std::mutex may_remove_change_mutex_;
                std::condition_variable may_remove_change_cond_;
                unsigned int may_remove_change_;

                public:

                //! Timed Event to manage the Acknack response delay.
                NackResponseDelay* nack_response_event_;

                /**
                 * Add a specific change to all ReaderLocators.
                 * @param p Pointer to the change.
                 */
                void unsent_change_added_to_history(CacheChange_t* p) override;
                /**
                 * Indicate the writer that a change has been removed by the history due to some HistoryQos requirement.
                 * @param a_change Pointer to the change that is going to be removed.
                 * @return True if removed correctly.
                 */
                bool change_removed_by_history(CacheChange_t* a_change) override;
                /**
                 * Method to indicate that there are changes not sent in some of all ReaderProxy.
                 */
                void send_any_unsent_changes() override;

                //!Increment the HB count.
                inline void incrementHBCount(){ ++m_heartbeatCount; };
                /**
                 * Add a matched reader.
                 * @param ratt Attributes of the reader to add.
                 * @return True if added.
                 */
                bool matched_reader_add(RemoteReaderAttributes& ratt) override;
                /**
                 * Remove a matched reader.
                 * @param ratt Attributes of the reader to remove.
                 * @return True if removed.
                 */
                bool matched_reader_remove(const RemoteReaderAttributes& ratt) override;
                /**
                 * Tells us if a specific Reader is matched against this writer
                 * @param ratt Attributes of the reader to remove.
                 * @return True if it was matched.
                 */
                bool matched_reader_is_matched(const RemoteReaderAttributes& ratt) override;

                bool is_acked_by_all(const CacheChange_t* a_change) const override;

                bool wait_for_all_acked(const Duration_t& max_wait) override;

                /**
                * Remove the change with the minimum SequenceNumber
                * @return True if removed.
                */
                bool try_remove_change(std::chrono::microseconds& microseconds,
                        std::unique_lock<std::recursive_mutex>& lock) override;

                /**
                 * Update the Attributes of the Writer.
                 * @param att New attributes
                 */
                void updateAttributes(const WriterAttributes& att) override;

                /**
                 * Find a Reader Proxy in this writer.
                 * @param[in] readerGuid The GUID_t of the reader.
                 * @param[out] RP Pointer to pointer to return the ReaderProxy.
                 * @return True if correct.
                 */
                bool matched_reader_lookup(GUID_t& readerGuid,ReaderProxy** RP);

                /** Get count of heartbeats
                 * @return count of heartbeats
                 */
                inline Count_t getHeartbeatCount() const {return this->m_heartbeatCount;};

                /** Get heartbeat reader entity id
                 * @return heartbeat reader entity id
                 */
                inline EntityId_t getHBReaderEntityId() {return this->m_HBReaderEntityId;};

                /**
                 * Get the begin of the matched readers
                 * @return A vector iterator pointing to de begin of the matched readers list
                 */
                inline std::vector<ReaderProxy*>::iterator matchedReadersBegin(){return this->matched_readers.begin();};

                /**
                 * Get the end of the matched readers
                 * @return A vector iterator pointing to de end of the matched readers list
                 */
                inline std::vector<ReaderProxy*>::iterator matchedReadersEnd(){return this->matched_readers.end();};

                /**
                 * Get the RTPS participant
                 * @return RTPS participant
                 */
                inline RTPSParticipantImpl* getRTPSParticipant() const {return mp_RTPSParticipant;}

                /**
                 * Get the number of matched readers
                 * @return Number of the matched readers
                 */
                inline size_t getMatchedReadersSize() const {return matched_readers.size();};

                /**
                 * Update the WriterTimes attributes of all associated ReaderProxy.
                 * @param times WriterTimes parameter.
                 */
                void updateTimes(const WriterTimes& times);

                void add_flow_controller(std::unique_ptr<FlowController> controller) override;

                SequenceNumber_t next_sequence_number() const;

                /*!
                 * @brief Sends a heartbeat to a remote reader.
                 * @remarks This function is non thread-safe.
                 */
                void send_heartbeat_to_nts(ReaderProxy& remoteReaderProxy, bool final = false);

                void process_acknack(const GUID_t reader_guid, uint32_t ack_count,
                        const SequenceNumberSet_t& sn_set, bool final_flag);

                private:

                void send_heartbeat_piggyback_nts_(RTPSMessageGroup& message_group);

                void send_heartbeat_piggyback_nts_(const std::vector<GUID_t>& remote_readers, const LocatorList_t& locators, 
                        RTPSMessageGroup& message_group);

                void send_heartbeat_nts_(const std::vector<GUID_t>& remote_readers, const LocatorList_t& locators,
                        RTPSMessageGroup& message_group, bool final = false);

                void check_acked_status();

                bool disableHeartbeatPiggyback_;

                const uint32_t sendBufferSize_;

                int32_t currentUsageSendBufferSize_;

                std::vector<std::unique_ptr<FlowController> > m_controllers;
>>>>>>> 6f29add6

    /** Get heartbeat reader entity id
     * @return heartbeat reader entity id
     */
    inline EntityId_t getHBReaderEntityId()
    {
        return this->m_HBReaderEntityId;
    }

    /**
     * Get the RTPS participant
     * @return RTPS participant
     */
    inline RTPSParticipantImpl* getRTPSParticipant() const
    {
        return mp_RTPSParticipant;
    }

    /**
     * Get the number of matched readers
     * @return Number of the matched readers
     */
    inline size_t getMatchedReadersSize() const
    {
        return matched_readers_.size();
    }

    /**
     * Update the WriterTimes attributes of all associated ReaderProxy.
     * @param times WriterTimes parameter.
     */
    void updateTimes(const WriterTimes& times);

    void add_flow_controller(std::unique_ptr<FlowController> controller) override;

    SequenceNumber_t next_sequence_number() const;

    bool send_periodic_heartbeat();

    /*!
     * @brief Sends a heartbeat to a remote reader.
     * @remarks This function is non thread-safe.
     */
    void send_heartbeat_to_nts(ReaderProxy& remoteReaderProxy, bool final = false);

    void perform_nack_response(const GUID_t& reader_guid);

    void perform_nack_supression(const GUID_t& reader_guid);

    /**
     * Process an incoming ACKNACK submessage.
     * @param writer_guid[in]      GUID of the writer the submessage is directed to.
     * @param reader_guid[in]      GUID of the reader originating the submessage.
     * @param ack_count[in]        Count field of the submessage.
     * @param sn_set[in]           Sequence number bitmap field of the submessage.
     * @param final_flag[in]       Final flag field of the submessage.
     * @param result[out]          true if the writer could process the submessage.
     *                             Only valid when returned value is true.
     * @return true when the submessage was destinated to this writer, false otherwise.
     */
    bool process_acknack(
            const GUID_t& writer_guid,
            const GUID_t& reader_guid,
            uint32_t ack_count,
            const SequenceNumberSet_t& sn_set,
            bool final_flag,
            bool& result) override;

    /**
     * Process an incoming NACKFRAG submessage.
     * @param writer_guid[in]      GUID of the writer the submessage is directed to.
     * @param reader_guid[in]      GUID of the reader originating the submessage.
     * @param ack_count[in]        Count field of the submessage.
     * @param seq_num[in]          Sequence number field of the submessage.
     * @param fragments_state[in]  Sequence number field of the submessage.
     * @param result[out]          true if the writer could process the submessage.
     *                             Only valid when returned value is true.
     * @return true when the submessage was destinated to this writer, false otherwise.
     */
    virtual bool process_nack_frag(
            const GUID_t& writer_guid,
            const GUID_t& reader_guid,
            uint32_t ack_count,
            const SequenceNumber_t& seq_num,
            const FragmentNumberSet_t fragments_state,
            bool& result) override;

private:

    void send_heartbeat_piggyback_nts_(
            RTPSMessageGroup& message_group,
            uint32_t& last_bytes_processed);

    void send_heartbeat_piggyback_nts_(
            const std::vector<GUID_t>& remote_readers,
            const LocatorList_t& locators,
            RTPSMessageGroup& message_group,
            uint32_t& last_bytes_processed);

    void send_heartbeat_nts_(
            const std::vector<GUID_t>& remote_readers,
            const LocatorList_t& locators,
            RTPSMessageGroup& message_group,
            bool final);

    void check_acked_status();

    bool disableHeartbeatPiggyback_;

    const uint32_t sendBufferSize_;

    int32_t currentUsageSendBufferSize_;

    std::vector<std::unique_ptr<FlowController> > m_controllers;

    StatefulWriter& operator=(const StatefulWriter&) = delete;
};

} /* namespace rtps */
} /* namespace fastrtps */
} /* namespace eprosima */

#endif
#endif /* STATEFULWRITER_H_ */<|MERGE_RESOLUTION|>--- conflicted
+++ resolved
@@ -32,6 +32,7 @@
 namespace rtps {
 
 class ReaderProxy;
+class NackResponseDelay;
 
 /**
  * Class StatefulWriter, specialization of RTPSWriter that maintains information of each matched Reader.
@@ -82,6 +83,8 @@
     std::mutex may_remove_change_mutex_;
     std::condition_variable may_remove_change_cond_;
     unsigned int may_remove_change_;
+    //! Timed Event to manage the Acknack response delay.
+    NackResponseDelay* nack_response_event_;
 
 public:
 
@@ -106,7 +109,6 @@
     //!Increment the HB count.
     inline void incrementHBCount()
     {
-<<<<<<< HEAD
         ++m_heartbeatCount;
     }
 
@@ -164,198 +166,6 @@
     {
         return this->m_heartbeatCount;
     }
-=======
-        namespace rtps
-        {
-            class ReaderProxy;
-            class NackResponseDelay;
-
-            /**
-             * Class StatefulWriter, specialization of RTPSWriter that maintains information of each matched Reader.
-             * @ingroup WRITER_MODULE
-             */
-            class StatefulWriter: public RTPSWriter
-            {
-                friend class RTPSParticipantImpl;
-                friend class ReaderProxy;
-                public:
-
-                //!Destructor
-                virtual ~StatefulWriter();
-
-                //!Timed Event to manage the periodic HB to the Reader.
-                // TODO Change to public because a bug. Refactor.
-                PeriodicHeartbeat* mp_periodicHB;
-
-                protected:
-
-                //!Constructor
-                StatefulWriter(
-                        RTPSParticipantImpl*,
-                        GUID_t& guid,
-                        WriterAttributes& att,
-                        WriterHistory* hist,
-                        WriterListener* listen=nullptr);
-
-                private:
-                //!Count of the sent heartbeats.
-                Count_t m_heartbeatCount;
-                //!WriterTimes
-                WriterTimes m_times;
-
-                //! Vector containin all the associated ReaderProxies.
-                std::vector<ReaderProxy*> matched_readers;
-                //!EntityId used to send the HB.(only for builtin types performance)
-                EntityId_t m_HBReaderEntityId;
-                // TODO Join this mutex when main mutex would not be recursive.
-                std::mutex all_acked_mutex_;
-                std::condition_variable all_acked_cond_;
-                // TODO Also remove when main mutex not recursive.
-                bool all_acked_;
-                std::mutex may_remove_change_mutex_;
-                std::condition_variable may_remove_change_cond_;
-                unsigned int may_remove_change_;
-
-                public:
-
-                //! Timed Event to manage the Acknack response delay.
-                NackResponseDelay* nack_response_event_;
-
-                /**
-                 * Add a specific change to all ReaderLocators.
-                 * @param p Pointer to the change.
-                 */
-                void unsent_change_added_to_history(CacheChange_t* p) override;
-                /**
-                 * Indicate the writer that a change has been removed by the history due to some HistoryQos requirement.
-                 * @param a_change Pointer to the change that is going to be removed.
-                 * @return True if removed correctly.
-                 */
-                bool change_removed_by_history(CacheChange_t* a_change) override;
-                /**
-                 * Method to indicate that there are changes not sent in some of all ReaderProxy.
-                 */
-                void send_any_unsent_changes() override;
-
-                //!Increment the HB count.
-                inline void incrementHBCount(){ ++m_heartbeatCount; };
-                /**
-                 * Add a matched reader.
-                 * @param ratt Attributes of the reader to add.
-                 * @return True if added.
-                 */
-                bool matched_reader_add(RemoteReaderAttributes& ratt) override;
-                /**
-                 * Remove a matched reader.
-                 * @param ratt Attributes of the reader to remove.
-                 * @return True if removed.
-                 */
-                bool matched_reader_remove(const RemoteReaderAttributes& ratt) override;
-                /**
-                 * Tells us if a specific Reader is matched against this writer
-                 * @param ratt Attributes of the reader to remove.
-                 * @return True if it was matched.
-                 */
-                bool matched_reader_is_matched(const RemoteReaderAttributes& ratt) override;
-
-                bool is_acked_by_all(const CacheChange_t* a_change) const override;
-
-                bool wait_for_all_acked(const Duration_t& max_wait) override;
-
-                /**
-                * Remove the change with the minimum SequenceNumber
-                * @return True if removed.
-                */
-                bool try_remove_change(std::chrono::microseconds& microseconds,
-                        std::unique_lock<std::recursive_mutex>& lock) override;
-
-                /**
-                 * Update the Attributes of the Writer.
-                 * @param att New attributes
-                 */
-                void updateAttributes(const WriterAttributes& att) override;
-
-                /**
-                 * Find a Reader Proxy in this writer.
-                 * @param[in] readerGuid The GUID_t of the reader.
-                 * @param[out] RP Pointer to pointer to return the ReaderProxy.
-                 * @return True if correct.
-                 */
-                bool matched_reader_lookup(GUID_t& readerGuid,ReaderProxy** RP);
-
-                /** Get count of heartbeats
-                 * @return count of heartbeats
-                 */
-                inline Count_t getHeartbeatCount() const {return this->m_heartbeatCount;};
-
-                /** Get heartbeat reader entity id
-                 * @return heartbeat reader entity id
-                 */
-                inline EntityId_t getHBReaderEntityId() {return this->m_HBReaderEntityId;};
-
-                /**
-                 * Get the begin of the matched readers
-                 * @return A vector iterator pointing to de begin of the matched readers list
-                 */
-                inline std::vector<ReaderProxy*>::iterator matchedReadersBegin(){return this->matched_readers.begin();};
-
-                /**
-                 * Get the end of the matched readers
-                 * @return A vector iterator pointing to de end of the matched readers list
-                 */
-                inline std::vector<ReaderProxy*>::iterator matchedReadersEnd(){return this->matched_readers.end();};
-
-                /**
-                 * Get the RTPS participant
-                 * @return RTPS participant
-                 */
-                inline RTPSParticipantImpl* getRTPSParticipant() const {return mp_RTPSParticipant;}
-
-                /**
-                 * Get the number of matched readers
-                 * @return Number of the matched readers
-                 */
-                inline size_t getMatchedReadersSize() const {return matched_readers.size();};
-
-                /**
-                 * Update the WriterTimes attributes of all associated ReaderProxy.
-                 * @param times WriterTimes parameter.
-                 */
-                void updateTimes(const WriterTimes& times);
-
-                void add_flow_controller(std::unique_ptr<FlowController> controller) override;
-
-                SequenceNumber_t next_sequence_number() const;
-
-                /*!
-                 * @brief Sends a heartbeat to a remote reader.
-                 * @remarks This function is non thread-safe.
-                 */
-                void send_heartbeat_to_nts(ReaderProxy& remoteReaderProxy, bool final = false);
-
-                void process_acknack(const GUID_t reader_guid, uint32_t ack_count,
-                        const SequenceNumberSet_t& sn_set, bool final_flag);
-
-                private:
-
-                void send_heartbeat_piggyback_nts_(RTPSMessageGroup& message_group);
-
-                void send_heartbeat_piggyback_nts_(const std::vector<GUID_t>& remote_readers, const LocatorList_t& locators, 
-                        RTPSMessageGroup& message_group);
-
-                void send_heartbeat_nts_(const std::vector<GUID_t>& remote_readers, const LocatorList_t& locators,
-                        RTPSMessageGroup& message_group, bool final = false);
-
-                void check_acked_status();
-
-                bool disableHeartbeatPiggyback_;
-
-                const uint32_t sendBufferSize_;
-
-                int32_t currentUsageSendBufferSize_;
-
-                std::vector<std::unique_ptr<FlowController> > m_controllers;
->>>>>>> 6f29add6
 
     /** Get heartbeat reader entity id
      * @return heartbeat reader entity id
@@ -401,7 +211,7 @@
      */
     void send_heartbeat_to_nts(ReaderProxy& remoteReaderProxy, bool final = false);
 
-    void perform_nack_response(const GUID_t& reader_guid);
+    void perform_nack_response();
 
     void perform_nack_supression(const GUID_t& reader_guid);
 
