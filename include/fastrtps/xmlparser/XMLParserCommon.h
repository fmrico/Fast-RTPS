// Copyright 2017 Proyectos y Sistemas de Mantenimiento SL (eProsima).
//
// Licensed under the Apache License, Version 2.0 (the "License");
// you may not use this file except in compliance with the License.
// You may obtain a copy of the License at
//
//     http://www.apache.org/licenses/LICENSE-2.0
//
// Unless required by applicable law or agreed to in writing, software
// distributed under the License is distributed on an "AS IS" BASIS,
// WITHOUT WARRANTIES OR CONDITIONS OF ANY KIND, either express or implied.
// See the License for the specific language governing permissions and
// limitations under the License.
//
#ifndef XML_PARSER_COMMON_H_
#define XML_PARSER_COMMON_H_

namespace eprosima {
namespace fastrtps {
namespace xmlparser {

#define draw(ident, text, ...) for (uint8_t i = ident + 1; i > 0; --i) (i == 1)? printf(text, ## __VA_ARGS__): printf("\t")

/**
 * Enum class XMLP_ret, used to provide a strongly typed result from the operations within this module.
 * @ingroup XMLPARSER_MODULE
 */
enum class XMLP_ret
{
    XML_ERROR,
    XML_OK,
    XML_NOK
};


extern const char* DEFAULT_FASTRTPS_ENV_VARIABLE;
extern const char* DEFAULT_FASTRTPS_PROFILES;

extern const char* ROOT;
extern const char* PROFILES;
extern const char* TRANSPORT_DESCRIPTORS;
extern const char* PROFILE_NAME;
extern const char* DEFAULT_PROF;
extern const char* PARTICIPANT;
extern const char* PUBLISHER;
extern const char* SUBSCRIBER;
extern const char* RTPS;
extern const char* TYPES;
extern const char* LOG;

extern const char* TRANSPORT_DESCRIPTOR;
extern const char* TRANSPORT_ID;
extern const char* UDP_OUTPUT_PORT;
extern const char* TCP_WAN_ADDR;
extern const char* RECEIVE_BUFFER_SIZE;
extern const char* SEND_BUFFER_SIZE;
extern const char* TTL;
extern const char* NON_BLOCKING_SEND;
extern const char* WHITE_LIST;
extern const char* MAX_MESSAGE_SIZE;
extern const char* MAX_INITIAL_PEERS_RANGE;
extern const char* KEEP_ALIVE_FREQUENCY;
extern const char* KEEP_ALIVE_TIMEOUT;
extern const char* MAX_LOGICAL_PORT;
extern const char* LOGICAL_PORT_RANGE;
extern const char* LOGICAL_PORT_INCREMENT;
extern const char* ENABLE_TCP_NODELAY;
extern const char* METADATA_LOGICAL_PORT;
extern const char* LISTENING_PORTS;
extern const char* CALCULATE_CRC;
extern const char* CHECK_CRC;

extern const char* QOS_PROFILE;
extern const char* APPLICATION;
extern const char* TYPE;
// extern const char* TOPIC;
extern const char* DATA_WRITER;
extern const char* DATA_READER;

/// RTPS Participant attributes
<<<<<<< HEAD
extern const char* ALLOCATION;
=======
extern const char* PREFIX;
>>>>>>> 39fa6011
extern const char* DEF_UNI_LOC_LIST;
extern const char* DEF_MULTI_LOC_LIST;
extern const char* SEND_SOCK_BUF_SIZE;
extern const char* LIST_SOCK_BUF_SIZE;
extern const char* BUILTIN;
extern const char* PORT;
extern const char* PORTS;
extern const char* LOGICAL_PORT;
extern const char* PHYSICAL_PORT;
extern const char* USER_DATA;
extern const char* PART_ID;
extern const char* IP4_TO_SEND;
extern const char* IP6_TO_SEND;
extern const char* THROUGHPUT_CONT;
extern const char* USER_TRANS;
extern const char* USE_BUILTIN_TRANS;
extern const char* PROPERTIES_POLICY;
extern const char* NAME;
extern const char* REMOTE_LOCATORS;
extern const char* MAX_UNICAST_LOCATORS;
extern const char* MAX_MULTICAST_LOCATORS;
extern const char* TOTAL_PARTICIPANTS;
extern const char* TOTAL_READERS;
extern const char* TOTAL_WRITERS;

/// Publisher-subscriber attributes
extern const char* TOPIC;
extern const char* QOS;
extern const char* TIMES;
extern const char* UNI_LOC_LIST;
extern const char* MULTI_LOC_LIST;
extern const char* REM_LOC_LIST;
//extern const char* THROUGHPUT_CONT;
extern const char* EXP_INLINE_QOS;
extern const char* HIST_MEM_POLICY;
//extern const char* PROPERTIES_POLICY;
extern const char* USER_DEF_ID;
extern const char* ENTITY_ID;
extern const char* MATCHED_SUBSCRIBERS_ALLOCATION;
extern const char* MATCHED_PUBLISHERS_ALLOCATION;

///
extern const char* PROPERTIES;
extern const char* BIN_PROPERTIES;
extern const char* PROPERTY;
extern const char* VALUE;
extern const char* PROPAGATE;
extern const char* PREALLOCATED;
extern const char* PREALLOCATED_WITH_REALLOC;
extern const char* DYNAMIC;
extern const char* LOCATOR;
extern const char* UDPv4_LOCATOR;
extern const char* UDPv6_LOCATOR;
extern const char* TCPv4_LOCATOR;
extern const char* TCPv6_LOCATOR;
extern const char* KIND;
extern const char* ADDRESS;
extern const char* UNIQUE_LAN_ID;
extern const char* WAN_ADDRESS;
extern const char* RESERVED;
extern const char* UDPv4;
extern const char* UDPv6;
extern const char* TCPv4;
extern const char* TCPv6;
extern const char* INIT_ACKNACK_DELAY;
extern const char* HEARTB_RESP_DELAY;
extern const char* INIT_HEARTB_DELAY;
extern const char* HEARTB_PERIOD;
extern const char* NACK_RESP_DELAY;
extern const char* NACK_SUPRESSION;
extern const char* BY_NAME;
extern const char* BY_VAL;
extern const char* DURATION_INFINITY;
extern const char* DURATION_INFINITE_SEC;
extern const char* DURATION_INFINITE_NSEC;
extern const char* SECONDS;
extern const char* NANOSECONDS;
extern const char* SHARED;
extern const char* EXCLUSIVE;

/// QOS
extern const char* DURABILITY;
extern const char* DURABILITY_SRV;
extern const char* DEADLINE;
extern const char* LATENCY_BUDGET;
extern const char* LIVELINESS;
extern const char* RELIABILITY;
extern const char* LIFESPAN;
extern const char* TIME_FILTER;
extern const char* OWNERSHIP;
extern const char* OWNERSHIP_STRENGTH;
extern const char* DEST_ORDER;
extern const char* PRESENTATION;
extern const char* PARTITION;
extern const char* TOPIC_DATA;
extern const char* GROUP_DATA;
extern const char* PUB_MODE;
extern const char* DISABLE_POSITIVE_ACKS;

extern const char* SYNCHRONOUS;
extern const char* ASYNCHRONOUS;
extern const char* NAMES;
extern const char* INSTANCE;
extern const char* GROUP;
extern const char* COHERENT_ACCESS;
extern const char* ORDERED_ACCESS;
extern const char* BY_RECEPTION_TIMESTAMP;
extern const char* BY_SOURCE_TIMESTAMP;
extern const char* MIN_SEPARATION;
extern const char* DURATION;
extern const char* MAX_BLOCK_TIME;
extern const char* _BEST_EFFORT;
extern const char* _RELIABLE;
extern const char* AUTOMATIC;
extern const char* MANUAL_BY_PARTICIPANT;
extern const char* MANUAL_BY_TOPIC;
extern const char* LEASE_DURATION;
extern const char* ANNOUNCE_PERIOD;
extern const char* PERIOD;
extern const char* SRV_CLEAN_DELAY;
extern const char* HISTORY_KIND;
extern const char* HISTORY_DEPTH;
extern const char* MAX_SAMPLES;
extern const char* MAX_INSTANCES;
extern const char* MAX_SAMPLES_INSTANCE;
extern const char* _VOLATILE;
extern const char* _TRANSIENT_LOCAL;
extern const char* _TRANSIENT;
extern const char* _PERSISTENT;
extern const char* KEEP_LAST;
extern const char* KEEP_ALL;
extern const char* _NO_KEY;
extern const char* _WITH_KEY;
extern const char* DATA_TYPE;
extern const char* HISTORY_QOS;
extern const char* RES_LIMITS_QOS;
extern const char* DEPTH;
extern const char* ALLOCATED_SAMPLES;
extern const char* BYTES_PER_SECOND;
extern const char* PERIOD_MILLISECS;
extern const char* PORT_BASE;
extern const char* DOMAIN_ID_GAIN;
extern const char* PARTICIPANT_ID_GAIN;
extern const char* OFFSETD0;
extern const char* OFFSETD1;
extern const char* OFFSETD2;
extern const char* OFFSETD3;
extern const char* RTPS_PDP_TYPE;
extern const char* NONE;
extern const char* CLIENT;
extern const char* SERVER;
extern const char* BACKUP;
extern const char* WRITER_LVESS_PROTOCOL;
extern const char* DISCOVERY_SETTINGS;
extern const char* _EDP;
extern const char* DOMAIN_ID;
extern const char* LEASEDURATION;
extern const char* LEASE_ANNOUNCE;
extern const char* SIMPLE_EDP;
extern const char* META_UNI_LOC_LIST;
extern const char* META_MULTI_LOC_LIST;
extern const char* INIT_PEERS_LIST;
extern const char* CLIENTANNOUNCEMENTPERIOD;
extern const char* SERVER_LIST;
extern const char* RSERVER;
extern const char* SIMPLE;
extern const char* STATIC;
extern const char* PUBWRITER_SUBREADER;
extern const char* PUBREADER_SUBWRITER;
extern const char* STATIC_ENDPOINT_XML;
extern const char* READER_HIST_MEM_POLICY;
extern const char* WRITER_HIST_MEM_POLICY;
extern const char* MUTATION_TRIES;
extern const char* ACCESS_SCOPE;
extern const char* ENABLED;

// Endpoint parser
extern const char* STATICDISCOVERY;
extern const char* READER;
extern const char* WRITER;
extern const char* USER_ID;
extern const char* EXPECT_INLINE_QOS;
extern const char* TOPIC_NAME;
extern const char* TOPIC_DATA_TYPE;
extern const char* TOPIC_KIND;
extern const char* RELIABILITY_QOS;
extern const char* UNICAST_LOCATOR;
extern const char* MULTICAST_LOCATOR;
extern const char* _RELIABLE_RELIABILITY_QOS;
extern const char* _BEST_EFFORT_RELIABILITY_QOS;
extern const char* DURABILITY_QOS;
extern const char* _TRANSIENT_LOCAL_DURABILITY_QOS;
extern const char* _VOLATILE_DURABILITY_QOS;
extern const char* OWNERSHIP_QOS;
extern const char* OWNERSHIP_KIND_NOT_PRESENT;
extern const char* _SHARED_OWNERSHIP_QOS;
extern const char* _EXCLUSIVE_OWNERSHIP_QOS;
extern const char* PARTITION_QOS;
extern const char* LIVELINESS_QOS;
extern const char* LIVELINESS_KIND_NOT_PRESENT;
extern const char* _AUTOMATIC_LIVELINESS_QOS;
extern const char* _MANUAL_BY_PARTICIPANT_LIVELINESS_QOS;
extern const char* _MANUAL_BY_TOPIC_LIVELINESS_QOS;
extern const char* LEASE_DURATION_MS;
extern const char* _INF;
extern const char* EPROSIMA_UNKNOWN_STRING;
extern const char* _TRANSIENT_LOCAL_DURABILITY_QOS;
extern const char* _VOLATILE_DURABILITY_QOS;
extern const char* STRENGTH;

// TYPES parser
extern const char* BOOLEAN;
extern const char* CHAR;
extern const char* WCHAR;
extern const char* TBYTE;
extern const char* SHORT;
extern const char* LONG;
extern const char* USHORT;
extern const char* ULONG;
extern const char* LONGLONG;
extern const char* ULONGLONG;
extern const char* FLOAT;
extern const char* DOUBLE;
extern const char* LONGDOUBLE;
extern const char* STRING;
extern const char* WSTRING;
extern const char* LITERAL;
extern const char* STRUCT;
extern const char* UNION;
extern const char* SEQUENCE;
extern const char* MAP;
extern const char* TYPEDEF;
extern const char* BITSET;
extern const char* BITMASK;
extern const char* ENUM;
extern const char* CASE;
extern const char* DEFAULT;
extern const char* DISCRIMINATOR;
extern const char* CASE_DISCRIMINATOR;
extern const char* ARRAY_DIMENSIONS;
extern const char* STR_MAXLENGTH;
extern const char* SEQ_MAXLENGTH;
extern const char* MAP_MAXLENGTH;
extern const char* MAP_KEY_TYPE;
extern const char* ENUMERATOR;
extern const char* NON_BASIC_TYPE;
extern const char* NON_BASIC_TYPE_NAME;
extern const char* KEY;
extern const char* MEMBER;
extern const char* BITFIELD;
extern const char* BIT_VALUE;
extern const char* POSITION;
extern const char* BIT_BOUND;
extern const char* BASE_TYPE;

// LOG
extern const char* USE_DEFAULT;
extern const char* CONSUMER;
extern const char* CLASS;

// Allocation config
extern const char* INITIAL;
extern const char* MAXIMUM;
extern const char* INCREMENT;

// TLS Config
extern const char* TLS;
extern const char* TLS_PASSWORD;
extern const char* TLS_OPTIONS;
extern const char* TLS_CERT_CHAIN_FILE;
extern const char* TLS_PRIVATE_KEY_FILE;
extern const char* TLS_TMP_DH_FILE;
extern const char* TLS_VERIFY_FILE;
extern const char* TLS_VERIFY_MODE;
extern const char* TLS_VERIFY_PATHS;
extern const char* TLS_DEFAULT_VERIFY_PATH;
extern const char* TLS_VERIFY_DEPTH;
extern const char* TLS_RSA_PRIVATE_KEY_FILE;
extern const char* TLS_HANDSHAKE_ROLE;

// TLS HandShake Role
extern const char* TLS_HANDSHAKE_ROLE_DEFAULT;
extern const char* TLS_HANDSHAKE_ROLE_CLIENT;
extern const char* TLS_HANDSHAKE_ROLE_SERVER;

// TLS Verify Stuff
extern const char* TLS_VERIFY_PATH;
extern const char* TLS_VERIFY;

// TLS Options
extern const char* TLS_OPTION;
extern const char* TLS_DEFAULT_WORKAROUNDS;
extern const char* TLS_NO_COMPRESSION;
extern const char* TLS_NO_SSLV2;
extern const char* TLS_NO_SSLV3;
extern const char* TLS_NO_TLSV1;
extern const char* TLS_NO_TLSV1_1;
extern const char* TLS_NO_TLSV1_2;
extern const char* TLS_NO_TLSV1_3;
extern const char* TLS_SINGLE_DH_USE;

// TLS Verify Mode
extern const char* TLS_VERIFY_NONE;
extern const char* TLS_VERIFY_PEER;
extern const char* TLS_VERIFY_FAIL_IF_NO_PEER_CERT;
extern const char* TLS_VERIFY_CLIENT_ONCE;

} /* xmlparser */
} /* namespace */
} /* namespace eprosima */

#endif<|MERGE_RESOLUTION|>--- conflicted
+++ resolved
@@ -78,11 +78,8 @@
 extern const char* DATA_READER;
 
 /// RTPS Participant attributes
-<<<<<<< HEAD
 extern const char* ALLOCATION;
-=======
 extern const char* PREFIX;
->>>>>>> 39fa6011
 extern const char* DEF_UNI_LOC_LIST;
 extern const char* DEF_MULTI_LOC_LIST;
 extern const char* SEND_SOCK_BUF_SIZE;
