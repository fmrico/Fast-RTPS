--- conflicted
+++ resolved
@@ -312,12 +312,11 @@
 extern const char* CONSUMER;
 extern const char* CLASS;
 
-<<<<<<< HEAD
 // Allocation config
 extern const char* INITIAL;
 extern const char* MAXIMUM;
 extern const char* INCREMENT;
-=======
+
 // TLS Config
 extern const char* TLS;
 extern const char* TLS_PASSWORD;
@@ -360,8 +359,6 @@
 extern const char* TLS_VERIFY_FAIL_IF_NO_PEER_CERT;
 extern const char* TLS_VERIFY_CLIENT_ONCE;
 
->>>>>>> eef99837
-
 } /* xmlparser */
 } /* namespace */
 } /* namespace eprosima */
