/*
 * Copyright 2010, Object Management Group, Inc.
 * Copyright 2010, PrismTech, Corp.
 * Copyright 2010, Real-Time Innovations, Inc.
 * Copyright 2019, Proyectos y Sistemas de Mantenimiento SL (eProsima).
 *
 * Licensed under the Apache License, Version 2.0 (the "License");
 * you may not use this file except in compliance with the License.
 * You may obtain a copy of the License at
 *
 *     http://www.apache.org/licenses/LICENSE-2.0
 *
 * Unless required by applicable law or agreed to in writing, software
 * distributed under the License is distributed on an "AS IS" BASIS,
 * WITHOUT WARRANTIES OR CONDITIONS OF ANY KIND, either express or implied.
 * See the License for the specific language governing permissions and
 * limitations under the License.
 */

#ifndef OMG_DDS_TOPIC_BUILTIN_TOPIC_KEY_HPP_
#define OMG_DDS_TOPIC_BUILTIN_TOPIC_KEY_HPP_

#include <dds/topic/detail/BuiltinTopicKey.hpp>
#include <dds/core/Value.hpp>
#include <dds/core/types.hpp>

#include <dds/core/Value.hpp>
#include <dds/core/detail/inttypes.hpp>

namespace dds {
namespace topic {

/**
 * @brief
 * Global unique identifier of the Topic.
 */
template<typename D>
<<<<<<< HEAD
class TBuiltinTopicKey : public dds::core::Value<D>
=======
class TBuiltinTopicKey : public ::dds::core::Value<D>
>>>>>>> 99b00d9e
{
public:
    /**
     * Gets the BuiltinTopicKey.
     *
     * @return the BuiltinTopicKey
     */
    const int32_t* value() const;

    /**
     * Sets the BuiltinTopicKey.
     *
     * @param v the value to set
     */
    void value(
            const int32_t v[]);
};

typedef detail::BuiltinTopicKey BuiltinTopicKey;

} //namespace topic
} //namespace dds

#endif //OMG_DDS_TOPIC_BUILTIN_TOPIC_KEY_HPP_<|MERGE_RESOLUTION|>--- conflicted
+++ resolved
@@ -35,11 +35,7 @@
  * Global unique identifier of the Topic.
  */
 template<typename D>
-<<<<<<< HEAD
 class TBuiltinTopicKey : public dds::core::Value<D>
-=======
-class TBuiltinTopicKey : public ::dds::core::Value<D>
->>>>>>> 99b00d9e
 {
 public:
     /**
