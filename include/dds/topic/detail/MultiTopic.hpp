/*
 * Copyright 2019, Proyectos y Sistemas de Mantenimiento SL (eProsima).
 *
 * Licensed under the Apache License, Version 2.0 (the "License");
 * you may not use this file except in compliance with the License.
 * You may obtain a copy of the License at
 *
 *     http://www.apache.org/licenses/LICENSE-2.0
 *
 * Unless required by applicable law or agreed to in writing, software
 * distributed under the License is distributed on an "AS IS" BASIS,
 * WITHOUT WARRANTIES OR CONDITIONS OF ANY KIND, either express or implied.
 * See the License for the specific language governing permissions and
 * limitations under the License.
 *
*/

#ifndef EPROSIMA_DDS_TOPIC_DETAIL_MULTI_TOPIC_HPP_
#define EPROSIMA_DDS_TOPIC_DETAIL_MULTI_TOPIC_HPP_

#include <string>
#include <vector>

#include <dds/core/types.hpp>
#include <dds/domain/DomainParticipant.hpp>
#include <dds/topic/detail/TopicDescription.hpp>
#include <dds/sub/Query.hpp>

#ifdef OMG_DDS_MULTI_TOPIC_SUPPORT

namespace dds {
namespace topic {
namespace detail {

template<typename T>
<<<<<<< HEAD
class MultiTopic : public org::opensplice::topic::TopicDescriptionDelegate
{
public:
    MultiTopic(
        const dds::domain::DomainParticipant& dp,
        const std::string& name,
        const std::string expression,
        const FWDIterator& params_begin,
        const FWDIterator& params_end)
        : dds::core::Reference< DELEGATE<T> >(
                new dds::topic::detail::MultiTopic<T>(dp, name, expression, params_begin, params_end))
    {
        ISOCPP_REPORT_STACK_DELEGATE_BEGIN();
        // Set the correct (IDL) type_name in the TopicDescription.
        dds::topic::detail::TopicDescription<T>::myTypeName = org::opensplice::topic::TopicTraits<T>::getTypeName();

        validate_filter();
    }

    virtual ~MultiTopic()
    {
        // Assume destructor of Filter attribute cleans up itself.
    }

private:
    void validate_filter()
    {
        q_expr expr = NULL;
        uint32_t length;
        std::vector<c_value> params;

        length = myFilter.parameters_length();
        if (length < 100) {
            expr = q_parse(myFilter.expression().c_str());
            if (!expr ) {
                ISOCPP_THROW_EXCEPTION(ISOCPP_INVALID_ARGUMENT_ERROR,
                        "filter_expression '%s' is invalid", myFilter.expression().c_str());
            }
        } else {
            ISOCPP_THROW_EXCEPTION(ISOCPP_INVALID_ARGUMENT_ERROR,
                    "Invalid number of filter_parameters '%d', maximum is 99", length);
        }

        params = reader_parameters();
        /* The function below does not exist yet, but probably a function like it will need to be developed. */
        if (!u_topicMultiExprValidate(dp.delegate()->get_user_handle(), myFilter.expression().c_str(), &params[0], params.size())) {
            ISOCPP_THROW_EXCEPTION(ISOCPP_INVALID_ARGUMENT_ERROR,
                    "filter_expression '%s' is invalid.", myFilter.expression().c_str());
        }
        q_dispose(expr);
        /* The params can be NULL, but os_free ignores those pesky NULLs. */
        os_free(params);
    }

public:
    std::string reader_expression() const
    {
        ISOCPP_REPORT_STACK_DELEGATE_BEGIN();
        return myFilter.expression();
    }

    c_value *reader_parameters() const
    {
        ISOCPP_REPORT_STACK_DELEGATE_BEGIN();
        c_value *params = NULL;
        uint32_t n, length;
        org::opensplice::topic::FilterDelegate::const_iterator paramIterator;

        length = myFilter.parameters_length();
        if (length != 0) {
            params = (c_value *)os_malloc(length * sizeof(struct c_value));
            for (n = 0, paramIterator = myFilter.begin(); n < length; n++, paramIterator++) {
                params[n] = c_stringValue(const_cast<char *>(paramIterator->c_str()));
            }
        }
        return params;
    }

    const std::string expression() const
    {
        ISOCPP_REPORT_STACK_DELEGATE_BEGIN();
        return myFilter.expression();
    }

    template<typename FWIterator>
    void expression_parameters(const FWIterator& params_begin, const FWIterator& params_end)
    {
        ISOCPP_REPORT_STACK_DELEGATE_BEGIN();
        myFilter.parameters(begin, end);
        validate_filter();
    }

    const dds::core::StringSeq expression_parameters() const
    {
        ISOCPP_REPORT_STACK_DELEGATE_BEGIN();
        return dds::core::StringSeq(myFilter.begin(), myFilter.end());
    }

private:
    dds::topic::Filter myFilter;
};

}
}
}
#endif /* OMG_DDS_MULTI_TOPIC_SUPPORT */

#endif /* OMG_DDS_TOPIC_DETAIL_MULTI_TOPIC_HPP_ */
=======
//class MultiTopic : public org::opensplice::topic::TopicDescriptionDelegate
//{
//public:
//    MultiTopic(
//        const dds::domain::DomainParticipant& dp,
//        const std::string& name,
//        const std::string expression,
//        const FWDIterator& params_begin,
//        const FWDIterator& params_end)
//        : ::dds::core::Reference< DELEGATE<T> >(
//                new dds::topic::detail::MultiTopic<T>(dp, name, expression, params_begin, params_end))
//    {
//        ISOCPP_REPORT_STACK_DELEGATE_BEGIN();
//        // Set the correct (IDL) type_name in the TopicDescription.
//        dds::topic::detail::TopicDescription<T>::myTypeName = org::opensplice::topic::TopicTraits<T>::getTypeName();

//        validate_filter();
//    }

//    virtual ~MultiTopic()
//    {
//        // Assume destructor of Filter attribute cleans up itself.
//    }

//private:
//    void validate_filter()
//    {
//        q_expr expr = NULL;
//        uint32_t length;
//        std::vector<c_value> params;

//        length = myFilter.parameters_length();
//        if (length < 100) {
//            expr = q_parse(myFilter.expression().c_str());
//            if (!expr ) {
//                ISOCPP_THROW_EXCEPTION(ISOCPP_INVALID_ARGUMENT_ERROR,
//                        "filter_expression '%s' is invalid", myFilter.expression().c_str());
//            }
//        } else {
//            ISOCPP_THROW_EXCEPTION(ISOCPP_INVALID_ARGUMENT_ERROR,
//                    "Invalid number of filter_parameters '%d', maximum is 99", length);
//        }

//        params = reader_parameters();
//        /* The function below does not exist yet, but probably a function like it will need to be developed. */
//        if (!u_topicMultiExprValidate(dp.delegate()->get_user_handle(), myFilter.expression().c_str(), &params[0], params.size())) {
//            ISOCPP_THROW_EXCEPTION(ISOCPP_INVALID_ARGUMENT_ERROR,
//                    "filter_expression '%s' is invalid.", myFilter.expression().c_str());
//        }
//        q_dispose(expr);
//        /* The params can be NULL, but os_free ignores those pesky NULLs. */
//        os_free(params);
//    }

//public:
//    std::string reader_expression() const
//    {
//        ISOCPP_REPORT_STACK_DELEGATE_BEGIN();
//        return myFilter.expression();
//    }

//    c_value *reader_parameters() const
//    {
//        ISOCPP_REPORT_STACK_DELEGATE_BEGIN();
//        c_value *params = NULL;
//        uint32_t n, length;
//        org::opensplice::topic::FilterDelegate::const_iterator paramIterator;

//        length = myFilter.parameters_length();
//        if (length != 0) {
//            params = (c_value *)os_malloc(length * sizeof(struct c_value));
//            for (n = 0, paramIterator = myFilter.begin(); n < length; n++, paramIterator++) {
//                params[n] = c_stringValue(const_cast<char *>(paramIterator->c_str()));
//            }
//        }
//        return params;
//    }

//    const std::string expression() const
//    {
//        ISOCPP_REPORT_STACK_DELEGATE_BEGIN();
//        return myFilter.expression();
//    }

//    template<typename FWIterator>
//    void expression_parameters(const FWIterator& params_begin, const FWIterator& params_end)
//    {
//        ISOCPP_REPORT_STACK_DELEGATE_BEGIN();
//        myFilter.parameters(begin, end);
//        validate_filter();
//    }

//    const dds::core::StringSeq expression_parameters() const
//    {
//        ISOCPP_REPORT_STACK_DELEGATE_BEGIN();
//        return dds::core::StringSeq(myFilter.begin(), myFilter.end());
//    }

//private:
//    dds::topic::Filter myFilter;
//};
class MultiTopic { };

} //namespace detail
} //namespace topic
} //namespace dds

#endif //OMG_DDS_MULTI_TOPIC_SUPPORT

#endif //EPROSIMA_DDS_TOPIC_DETAIL_MULTI_TOPIC_HPP_
>>>>>>> 99b00d9e
<|MERGE_RESOLUTION|>--- conflicted
+++ resolved
@@ -33,116 +33,6 @@
 namespace detail {
 
 template<typename T>
-<<<<<<< HEAD
-class MultiTopic : public org::opensplice::topic::TopicDescriptionDelegate
-{
-public:
-    MultiTopic(
-        const dds::domain::DomainParticipant& dp,
-        const std::string& name,
-        const std::string expression,
-        const FWDIterator& params_begin,
-        const FWDIterator& params_end)
-        : dds::core::Reference< DELEGATE<T> >(
-                new dds::topic::detail::MultiTopic<T>(dp, name, expression, params_begin, params_end))
-    {
-        ISOCPP_REPORT_STACK_DELEGATE_BEGIN();
-        // Set the correct (IDL) type_name in the TopicDescription.
-        dds::topic::detail::TopicDescription<T>::myTypeName = org::opensplice::topic::TopicTraits<T>::getTypeName();
-
-        validate_filter();
-    }
-
-    virtual ~MultiTopic()
-    {
-        // Assume destructor of Filter attribute cleans up itself.
-    }
-
-private:
-    void validate_filter()
-    {
-        q_expr expr = NULL;
-        uint32_t length;
-        std::vector<c_value> params;
-
-        length = myFilter.parameters_length();
-        if (length < 100) {
-            expr = q_parse(myFilter.expression().c_str());
-            if (!expr ) {
-                ISOCPP_THROW_EXCEPTION(ISOCPP_INVALID_ARGUMENT_ERROR,
-                        "filter_expression '%s' is invalid", myFilter.expression().c_str());
-            }
-        } else {
-            ISOCPP_THROW_EXCEPTION(ISOCPP_INVALID_ARGUMENT_ERROR,
-                    "Invalid number of filter_parameters '%d', maximum is 99", length);
-        }
-
-        params = reader_parameters();
-        /* The function below does not exist yet, but probably a function like it will need to be developed. */
-        if (!u_topicMultiExprValidate(dp.delegate()->get_user_handle(), myFilter.expression().c_str(), &params[0], params.size())) {
-            ISOCPP_THROW_EXCEPTION(ISOCPP_INVALID_ARGUMENT_ERROR,
-                    "filter_expression '%s' is invalid.", myFilter.expression().c_str());
-        }
-        q_dispose(expr);
-        /* The params can be NULL, but os_free ignores those pesky NULLs. */
-        os_free(params);
-    }
-
-public:
-    std::string reader_expression() const
-    {
-        ISOCPP_REPORT_STACK_DELEGATE_BEGIN();
-        return myFilter.expression();
-    }
-
-    c_value *reader_parameters() const
-    {
-        ISOCPP_REPORT_STACK_DELEGATE_BEGIN();
-        c_value *params = NULL;
-        uint32_t n, length;
-        org::opensplice::topic::FilterDelegate::const_iterator paramIterator;
-
-        length = myFilter.parameters_length();
-        if (length != 0) {
-            params = (c_value *)os_malloc(length * sizeof(struct c_value));
-            for (n = 0, paramIterator = myFilter.begin(); n < length; n++, paramIterator++) {
-                params[n] = c_stringValue(const_cast<char *>(paramIterator->c_str()));
-            }
-        }
-        return params;
-    }
-
-    const std::string expression() const
-    {
-        ISOCPP_REPORT_STACK_DELEGATE_BEGIN();
-        return myFilter.expression();
-    }
-
-    template<typename FWIterator>
-    void expression_parameters(const FWIterator& params_begin, const FWIterator& params_end)
-    {
-        ISOCPP_REPORT_STACK_DELEGATE_BEGIN();
-        myFilter.parameters(begin, end);
-        validate_filter();
-    }
-
-    const dds::core::StringSeq expression_parameters() const
-    {
-        ISOCPP_REPORT_STACK_DELEGATE_BEGIN();
-        return dds::core::StringSeq(myFilter.begin(), myFilter.end());
-    }
-
-private:
-    dds::topic::Filter myFilter;
-};
-
-}
-}
-}
-#endif /* OMG_DDS_MULTI_TOPIC_SUPPORT */
-
-#endif /* OMG_DDS_TOPIC_DETAIL_MULTI_TOPIC_HPP_ */
-=======
 //class MultiTopic : public org::opensplice::topic::TopicDescriptionDelegate
 //{
 //public:
@@ -252,5 +142,4 @@
 
 #endif //OMG_DDS_MULTI_TOPIC_SUPPORT
 
-#endif //EPROSIMA_DDS_TOPIC_DETAIL_MULTI_TOPIC_HPP_
->>>>>>> 99b00d9e
+#endif //EPROSIMA_DDS_TOPIC_DETAIL_MULTI_TOPIC_HPP_